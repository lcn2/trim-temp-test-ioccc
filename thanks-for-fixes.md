# Thanks for all the fixes

.. and thanks for all the fish.  :-)


## Thank you honor roll

There are several people who have contributed to the above mentioned
several thousand changes and important improvements.

We call out the extensive contributions of [Cody Boone
Ferguson](https://www.ioccc.org/winners.html#Cody_Boone_Ferguson) who is
responsible for many of the improvements including many, many **very complicated
bug fixes** such as [2001/anonymous](2001/anonymous/anonymous.c) and
[2004/burley](2004/burley/burley.c), making entries not require
`-traditional-cpp` (which are **very complicated fixes**), fixing entries to
compile with clang, fixing entries to work with macOS (some of which are **very
complicated** such as [1998/schweikh1](1998/schweikh1/schweikh1.c)), providing
alternate code where useful or necessary, fixing where possible dead links and
otherwise removing them, typo and consistency fixes, improving **ALL
_Makefiles_** and writing the [sgit tool](https://github.com/xexyl/sgit) that we
installed locally and have used to easily run `sed` on files in the repository
to help build the website.  Thank you **very much** for your extensive efforts
in helping improve the IOCCC presentation of past IOCCC winners and making many
many past entries work with modern systems!

[Yusuke Endoh](https://www.ioccc.org/winners.html#Yusuke_Endoh) supplied a
number of important bug fixes to a number of past IOCCC winners. Some of those
fixes were **very technically challenging** such as
[1989/robison](1989/robison/robison.c), [1990/cmills](1990/cmills/cmills.c),
[1992/lush](1992/lush/lush.c) and [2001/ctk](2001/ctk/ctk.c). Thank you **very
much** for your help!

A good number of the [past winners of the
IOCCC](https://www.ioccc.org/winners.html) tested, identified and helped correct
and/or improve the write-ups of fellow IOCCC winners for the year that they won.
The list of those past winners is too long to mention: nevertheless the [IOCCC
judges](https://www.ioccc.org/judges.html) **very much appreciate** those who
helped improve the presentation of their fellow IOCCC winners.


## Thank you list since 2021 Jan 01

To avoid having to change numerous "_README.md_" files to add thank you notes,
we centralize them below.

The [IOCCC judges](https://www.ioccc.org/judges.html) wish to recognize the many
important contributions to the IOCCC presentation of past IOCCC winners.
We are pleased to note the many contributions, **made since 2021 Jan 01**,
on a winner by winner basis.

## Makefile fixes and improvements

Cody made a variety of changes in all Makefiles, sometimes to get an entry to
work, all noted below, but he also **improved them all** in at least one or two
ways.

For instance he changed the `LIBS` variable to `LDFLAGS` as that is the standard
variable. This simplifies compiling without having to modify the Makefile which
can be useful if something changes or if someone is trying to fix an entry but
forgets to change the Makefile or even if they don't want to make a change due
to a temporary test. These would of course depend on the compiler invocation but
since `LDFLAGS` is standard it is more likely to be used by default so no need
to check the Makefiles.

Sometimes there were bad characters or rules that caused the entry to fail to
compile or not work in some way.

Where useful he added some notes to the Makefiles during compilation to let one
know of certain problems or features that matter.

There were some other fixes as well including typos in the Makefiles.

## [1984/anonymous](1984/anonymous/anonymous.c) ([README.md](1984/anonymous/README.md))

Cody fixed this to work for macOS.

The problem was to do with the way that the `read(2)` function was redefined.
With macOS the second arg needs to be a `void *` and this also necessitated some
casts to `int` (on the second arg) in the call to `write(2)` (in `read()`).

By request, the original code is provided as
[anonymous.alt.c](1984/anonymous/anonymous.alt.c) so that one can look at it and
the famous tattoo:

![1984-anonymous-tattoo.jpg](1984/anonymous/1984-anonymous-tattoo.jpg)

which was done in 2005 by [Thomas
Scovell](https://web.archive.org/web/20070120220721/https://thomasscovell.com/tattoo.php).


## [1984/decot](1984/decot/decot.c) ([README.md](1984/decot/README.md]))

Cody fixed this to not require `-traditional-cpp` which not all compilers
support (clang does not support it for example). Clang is also more strict about
the args' types in `main()` and this was also a problem that Cody fixed, making
it work with both clang and gcc - in macOS. It was then noticed that with clang
in linux it did not work so this had to be further fixed which Cody also did.
For the original code with the gcc fix (noted below), see the alternate code
section in the README.md file.

Originally Yusuke supplied a patch so that this entry would compile with gcc -
but not clang - or at least some versions.


## [1984/mullender](1984/mullender/mullender.c) ([README.md](1984/mullender/README.md]))

Cody provided an alternate version which was an improved version from the judges
so that everyone can enjoy it with systems that are not VAX/PDP. We also refer you
to the [FAQ](faq.md) as there are some winning entries that also let one enjoy
it - with more to them of course!

Cody also added the [gentab.c](1984/mullender/gentab.c) file, modified to
compile with modern systems, which the author noted in their remarks which Cody
also found.


## [1985/applin](1985/applin/applin.c) ([README.md](1985/applin/README.md]))

Yusuke provided a patch to get this to not crash and Cody fixed this to
work with macOS (it printed the string `H????` in a seemingly infinite loop,
each time printing another `?`).

The problem with the crash is that it destructively rewrites string literals but
with `strdup()` it's safe.

For macOS it's because there was no prototype for `execlp()` and macOS has
problems with missing prototypes for some functions (this was also seen when
Cody fixed [1984/anonymous](/1984/anonymous/anonymous.c) for macOS as well).
Ironically this fix was discovered through linux!

NOTE: originally this entry did not print a newline prior to returning to the
shell, after the output (despite having `\n` in the string - can you figure out
why?) but to make it more friendly to users Cody made it print a `\n` prior to
returning to the shell. The original version does not have this change.


## [1985/lycklama](1985/lycklama/lycklama.c) ([README.md](1985/lycklama/README.md]))

Cody fixed this to compile with modern compilers. In the past one could get away
with defining some macro to `#define` and then use `#foo` to have the same
effect as using `#define` but this does not work in modern systems so Cody
changed the `#o` lines to `#define`. The
[lycklama.alt.c](1985/lycklama/lycklama.alt.c) is the original source
code as it provides some fun input for the entry.

Yusuke provided some useful information that amounts to an alternate version
that Cody added. See the README.md for details.


## [1985/sicherman](1985/sicherman/sicherman.c) ([README.md](1985/sicherman/README.md]))

Cody fixed this _very twisted entry_ to not require `-traditional-cpp`. He'd
like to refer you to the original file in
[sicherman.alt.c](1985/sicherman/sicherman.alt.c) and he suggests that you then compare it
to [sicherman.c](1985/sicherman/sicherman.c) for some good old C-fashioned fun!

Later on Cody improved the fix so that it looks much more like the original
entry which can be found in
[1985/sicherman/sicherman.orig.c](1985/sicherman/sicherman.orig.c).


## [1986/hague](1986/hague/hague.c) ([README.md](1986/hague/README.md]))

Cody added alt code that uses `fgets()` to avoid alarming and annoying warnings
about `gets()` being unsafe. The reason this is alt code, at least for now, is
that although it will print the results in both forms of invocation, after the
output in one invocation form it will segfault. This might be addressed later on
or it might be decided that it is worth it, with a caveat in the Makefile or at
least the README.md file, since it still prints out the correct output, though
that seems like it might not be so ideal unless it can be fixed (which might be
done). See the [bugs.md](/bugs.md) file for details.

## [1986/holloway](1986/holloway/holloway.c) ([README.md](1986/holloway/README.md]))

Cody fixed this to compile and work with clang (it already worked with gcc).
The problem was that clang is more strict about the type of second arg to
main(). However simply changing it to a `char **` and updating the `*s` to `**s`
caused a segfault. By adding a new variable, `char *t`, initialising it to `s`
and then using `t` instead of `s` it compiles and runs successfully under clang
and gcc.


## [1986/marshall](1986/marshall/marshall.c) ([README.md](1986/marshall/README.md]))

Cody got this to compile and work with clang. It did not work with clang because
it is more strict about the second and third args to `main()` and the third arg
was an `int`.  He notes that he tried to keep the ASCII art as close to the
original as possible. The line lengths are the same but some spaces had to be
changed to non-spaces.

A very funny problem occurred depending on the compiler and whether or not the
optimiser is enabled that had to be fixed: one compiler would work fine but
another might enter an infinite loop or segfault but then once the optimiser
state was changed the compiler that worked no longer worked (in the same was as
the other one not working) and the one that didn't work did! We encourage you to
see the README.md file to see how odd this problem was and what Cody did to fix
it!


## [1986/wall](1986/wall/wall.c) ([README.md](1986/wall/README.md]))

We used a patch provided by Yusuke to make this work with gcc (in particular the
patch uses `strdup()` on two strings).

Cody fixed this so that it does not require `-traditional-cpp`. This took a fair
bit of tinkering as this entry *is* strange. The original code is provided to
allow one to easily see how different C was in those days. See the README.md
file for details.


## [1987/wall](1987/wall/wall.c) ([README.md](1987/wall/README.md]))

Cody made this safer by using `fgets()` instead of `gets()`. This prevents an
annoying and potentially alarming warning at compiling, linking or runtime.
Though this could be partly remedied through redirecting `stderr` to `/dev/null`
this would not truly resolve the problem either and in order to avoid the
warning one would have to always redirect `stderr` to `/dev/null`.

Later Cody improved upon the `gets()`/`fgets()` change to make it more like the
original by redefining `gets()` to use `fgets()` (with the correct args) so that
the code can refer to `gets()` instead.


## [1987/westley](1987/westley/westley.c) ([README.md](1987/westley/README.md]))

Cody fixed this for modern systems. The problem was `'assignment to cast is
illegal, lvalue casts are not supported'`. For the original file see the
README.md file.


## [1988/dale](1988/dale/dale.c) ([README.md](1988/dale/README.md]))

Cody fixed this twisted entry (as we called it :-) ) for modern compilers. There
were two problems to address. One was that the entry required `-traditional-cpp`
(which <strike>not all compilers support</strike> `clang` does not support)
which Cody fixed. It needed that option because of two things it did:

```c
#define a(x)get/***/x/***/id())

/* ... */

p Z=chroot("/");L(!a(u)execv((q(v="/ipu6ljov"),v),C);Z-=kill(l);

/* ... */

case_2:L(!--V){O/*/*/c*c+c);wait(A+c*c-c);L(!Z)f(A,"\n",c);return(A*getgid());};C++;
```

no longer works to create `getuid()` and `getgid()`. The second is that

```c
for/*/(;;);/*/k()){O/*/*/c);
```

cannot form `fork())` in modern C compilers. One can put those in directly but
using the C paste token operator `##` also solves the problem of the `#define
a` like this diff shows:

```diff
--- i/1988/dale/dale.c
+++ w/1988/dale/dale.c
@@ -9,18 +9,18 @@
 #define L if
 #define I goto
 #define l 1
 #define f write
 #define J else
-#define a(x)get/***/x/***/id())
+#define a(x)get##x##id())
```

What is quite fun is that at least some C pre-processors can form these
constructs!

The other problem was that modern compilers do not allow directives like:

```c
#define _ define
+#_ P char
+#_ p int
+#_ O close(
...
```

so Cody changed the lines to be in the form of:

```c
#define foo bar
```

See the README.md file for details on the original code.


## [1988/isaak](1988/isaak/isaak.c) ([README.md](1988/isaak/README.md]))

Cody fixed this to work for modern systems. The problem was that the important
function, a redefinition of `exit()`, was not being called in main(). The
original version is in [1988/isaak/isaak.alt.c](1988/isaak/isaak.alt.c). See the
README.md file for more details.


## [1988/phillipps](1988/phillipps/phillipps.c) ([README.md](1988/phillipps/README.md]))

Cody fixed this for modern systems. It did not compile with clang because it
requires the second and third args to `main()` to be `char **` but even before
that with gcc it printed random characters. After fixing it for clang by
changing `main()` to call the new function `pain()` (chosen because it's a pain
that clang requires these args to be `char **` :-) ) with the correct args it
now works.

## [1988/reddy](1988/reddy/reddy.c) ([README.md](1988/reddy/README.md))

Cody made this use `fgets()` to prevent annoying warnings during compiling,
linking and runtime, the latter of which being the most annoying.


## [1988/spinellis](1988/spinellis/spinellis.c) ([README.md](1988/spinellis/README.md]))

Cody provided an [alternate version](1988/spinellis/spinellis.alt.c) so that
this will work with compilers like clang. An alternate version had to be
provided because not doing so would be tampering with the file too much. It
would work but it would not show the same creativity. The original file exploits
a fun mis-feature that works with gcc but not clang. This resulted in a change
of rules which is another reason to not modify the original. See the README.md
file for details on the alternate code.

Meanwhile Cody was twisted enough to point out (though to be fair he felt sick
doing this) that with a slight modification this entry can be C++ instead. We don't
thank him for this ghastly point! :-)


## [1988/westley](1988/westley/westley.c) ([README.md](1988/westley/README.md]))

The [original version](1988/westley/westley.alt.c), provided as alternate code,
was fixed by Misha Dynin, based on the judges' remarks so that this would work
with modern C compilers. We encourage you to try the alternate version to see
what happens with current compilers! See the README.md files for details.


## [1989/fubar](1989/fubar/fubar.c) ([README.md](1989/fubar/README.md]))

Cody got this to work with modern systems. The `main()` issues were an
`#include` had to be added along with fixing the path (due to `.` not being in
`$PATH`) to files referred to in the code.


## [1989/jar.2](1989/jar.2/jar.2.c) ([README.md](1989/jar.2/README.md]))

Cody fixed this to work with modern compilers. Modern compilers do not allow
code like:

```c
#define D define
#define a include

#D foo bar
#a <stdio.h>
```

He notes that there _is_ a way to get it (or something close to it) to work. Do
you know how?


## [1989/ovdluhe](1989/ovdluhe/ovdluhe.c) ([README.md](1989/ovdluhe/README.md]))

Cody provided an [alternate version](1989/ovdluhe/ovdluhe.alt.c) based on the
author's remarks. See the README.md for details.


## [1989/paul](1989/paul/paul.c) ([README.md](1989/paul/README.md]))

Cody fixed a segfault under macOS. The problem was that the int (from `#define
f`) should be a long. This became apparent when he was using lldb and saw that
the type of a pointer was too `long` :-)


## [1989/robison](1989/robison/robison.c) ([README.md](1989/robison/README.md]))

Yusuke Endoh fixed this to compile under modern systems. To see the changes
made, try:


```sh
git diff d2a42f42e8f477f29e9d5ed09ce2bb349eaf7397..9d63c37f490da333fbb1ed7db9571902570d4bad 1989/robison/robison.c
```

(It adds the C token pasting operator `##` instead of `/**/`.)


## [1989/tromp](1989/tromp/tromp.c) ([README.md](1989/tromp/README.md]))

We used a patch from Yusuke to get this to compile under gcc.

Cody fixed this to work with clang by further changing the variable `a` to be
not the third argument to `main()` but instead be a variable declared in
`main()`.

Cody also bug fixed it so that the high score file would work (it was not even
being created) and after this making sure the terminal stayed sane (the letter
'`u`' could not be typed and echo was disabled outright after the segfault fix /
high score file was reinstated). Although we appreciate the help here, he
cynically noted that he had to have an IOCCC
[Tetris](https://en.wikipedia.org/wiki/Tetris) working (this of course was not
his only reason :-) )


## [1989/westley](1989/westley/westley.c) ([README.md](1989/westley/README.md]))

Cody got some of the versions (the original and `ver0`) to work with some
versions of `clang`. Unfortunately there are some defects in `clang` that break
this entry either in full or in part.

Cody provided the compile.sh script to generate the files and then try and
compile them (which ones succeed depend on whether or not clang is the
compiler). The script allows one to change the path of the compiler if they have
another one. See the README.md for details.

As there are some important notes on this in the README.md file we have left the
details in that file and further details are in the [bugs.md](bugs.md) file.


## [1990/baruch](1990/baruch/baruch.c) ([README.md](1990/baruch/README.md]))

Cody added an [alternate version](1990/baruch/baruch.alt.c) which allows certain
compilers to compile the code, based on the author's remarks.


## [1990/cmills](1990/cmills/cmills.c) ([README.md](1990/cmills/README.md]))

Yusuke got this to work in modern systems (it previously resulted in a bus
error).

To prevent alarming warnings at linking or runtime Cody made the entry use
`fgets()` rather than `gets()`. He notes that another option would have been to
redirect `stderr` to `/dev/null` but he did not think of that at the time.

Cody later improved upon the `gets()`/`fgets()` fix to make it more like the
original where the code can refer to `gets()` in the way it originally did. This
was done through a macro to redefine `gets`.

BTW: Cody asks the following question: if the compiler compiles, the linker
links and the user executes does that make the compiler the jury, the linker the
judge and user the executioner? :-)


## [1990/dds](1990/dds/dds.c) ([README.md](1990/dds/README.md]))

Yusuke and Cody in conjunction fixed this for modern systems (both fixed a
different compiler error but more fixes were also made).

Yusuke added the comma operator for a binary expression with `free(3)` which is
is a compiler error because `free()` returns void. Cody then made it slightly more like the
original in this way by redefining `free` to have the comma operator itself.

Cody fixed another compiler error by removing the erroneous prototype to
`fopen()`.  Cody also changed a file to be a proper `FILE *` and fixed a typo in
[LANDER.BAS](1990/dds/LANDER.BAS).

Cody also made this use `fgets()` instead of `gets()` to make it safer and to
prevent an annoying and potentially alarming warning at compiling and/or linking
and/or runtime, the latter of which is unfortunately interspersed with the
output of the program.

Later Cody improved the `gets()`/`fgets()` fix by redefining `gets()` to use
`fgets()`. Notice that the original entry used `fgets()` in one case as it has
to read from another file and in this place nothing was changed.

With these improvements the entry looks much more like the original!

## [1990/jaw](1990/jaw/jaw.c) ([README.md](1990/jaw/README.md]))

Cody fixed the script to work properly in modern environments (to do with `$PATH`
not having `.` in it). He notes that with an invocation in the try section will
with macOS show what appears to be an error message but is actually okay. He
gives more information in the [bugs.md](/bugs.md) file.

NOTE: as `btoa` is not common we used a ruby script from Yusuke.


## [1990/tbr](1990/tbr/tbr.c) ([README.md](1990/tbr/README.md]))

Cody fixed this to work with modern compilers; `exit(3)` returns void but the
function was used in a binary expression so this wouldn't even compile. Cody
also changed the code to use `fgets()` instead of `gets()` so one would not get
a warning about the use of `gets()` at linking time or execution, the latter of
which was causing confusing output due to the warning being interspersed with
the program's interactive output.

Cody later improved his fix so that it looks more like the original. A problem
that usually occurs with `gets()` to `fgets()` is for 'backwards compatibility'
(so the man page once said) `fgets()` retains the newline and `gets()` does not.
In this program if one does not remove the newline it breaks the program. This
usually requires that one check that `fgets()` does not return NULL but with
some experimenting this proved to seem to not be a problem here so by adding a
couple macros that redefine `exit()` and `gets()` a whole binary expression
could be removed (thus removing an extra `exit()` call) and it now almost looks
like the same as the original.

## [1990/theorem](1990/theorem/theorem.c) ([README.md](1990/theorem/README.md]))

Cody fixed this to compile with modern systems.

He also fixed some bugs that impacted the usability of this program including some
segfaults under modern systems (and possibly in some cases earlier systems) with
this entry.  Originally we noted that the 4 trailing args '0 0 0 0' were
required on systems that dump core when NULL is dereferenced but this problem
showed itself in modern systems even with the 4 '0 0 0 0'. He also fixed a
segfault if not enough args are specified and fixed the code so that the
generated `fibonacci.c` actually works; before it just printed `0` over and over
again (since it did not work anyway a segfault prevention was added here). He
also fixed some array addressing (some of which might not be strictly necessary
but as he was testing the `fibonacci.c` bug he ended up changing it anyway).

Finally he changed this program to use `fgets()` not `gets()` to make it safer
and to prevent a warning about `gets()` at linking or runtime. Since this
program is so incredible the extra fixes were deemed worth having and this is why
it was done.

Cody disabled a warning in the Makefile that proved to be a problem only with
clang in linux but which was defaulting to an error. This way was the simplest
way to deal with the problem in question due to the way the entry works.

Yusuke pointed out that `atof` nowadays needs `#include <stdlib.h>` which was
used in order to get this to work initially (prior to this output was there but
incomplete).

## [1990/stig](1990/stig/stig.c) ([README.md](1990/stig/README.md))

Cody fixed the paths in the Makefile so that this would build in linux (it
worked fine in macOS).


## [1990/westley](1990/westley/westley.c) ([README.md](1990/westley/README.md]))

Cody fixed this for modern systems. It had `1s` in places for a short int which
was changed to just `1`.  Since it's instructional to see the differences he has
provided an alternate version, [westley.alt.c](1990/westley/westley.alt.c) which
is the original code.


## [1991/brnstnd](1991/brnstnd/brnstnd.c) ([README.md](1991/brnstnd/README.md]))

Cody fixed this for modern systems. There were two invalid operands to binary
expression (`char *` and `void` and `int` and `void`) to resolve and
additionally a mis-feature of the C pre-processor which no longer works had to
be changed as well in order to get this to compile. In particular the macro `C`,
defined as `C =G` to make `+=` and similar operators no longer works.  The
invalid operands to binary expressions were resolved with the comma operator.


## [1991/dds](1991/dds/dds.c) ([README.md](1991/dds/README.md]))

Cody fixed a segfault that prevented this entry from working in any condition
and he also made an [alternate version](1991/dds/dds.alt.c) that works with
`clang`. The alternate code, described in the README.md file, is what is needed
for clang.  Reading it might be instructive even if you have gcc.


## [1991/westley](1991/westley/westley.c) ([README.md](1991/westley/README.md]))

Cody fixed a segfault in this program which prevented it from working. The
problem was that the read-only char array `char *z[]` was being written to. The
fix was to change it to `char z[][100]` in two spots (see if you can determine
why two places, not one!). Why 100 when the longest string is < 100? Because a
shorter value caused strange output and it's easier to just choose a larger
value that works without having to find the correct value.


## [1992/adrian](1992/adrian/adrian.c) ([README.md](1992/adrian/README.md]))

Cody changed the location that it used `gets()` to be `fgets()` instead to make
it safer and to prevent annoying warnings during compiling, linking or runtime
(interspersed with the program's output).

Later Cody improved the change to `fgets()` to make it slightly more like the
original. This still requires the additional stripping of the newline inside the
loop but now it uses what looks like before, just a call to `gets()`.

One might think that simply changing the gets() to fgets() (with stdin) would
work but it did not because `fgets()` stores the newline and `gets()` does not.
The code was relying on not having this newline. With `fgets()` the code
`if(A(Y)) puts(Y);` ended up printing an extra line which made the generation of
some files (like `adhead.c`) fail to compile. Why? There was a blank line after
a `\` at the end of the first line of a macro definition!  Thus the code now
first trims off the last character of the buffer read to get the same correct
functionality but in a safe way and non obnoxious way.

But the improvement so that it uses `gets()` could not be changed to have the
macro do the removal of the extra line (as in with a comma operator or a `&&`)
as this caused compilation errors with another generated file (`adwc.c`). Thus
after the `gets()` call in the line that looks like:

```c
while( gets(Y) ){ Y[strlen(Y)-1]='\0'; if(A(Y)) puts(Y); }
```

one must keep the `Y[strlen(Y)-1]='\0';` part and keep it there.

This is a complex change due to the way the program and Makefile generate
additional tools.


## [1992/gson](1992/gson/gson.c) ([README.md](1992/gson/README.md]))

Cody changed the buffer size in such a way that `gets()` should be safe
(theoretically) as it comes from the command line (though it can also read input
from stdin after starting the program). Ideally `fgets()` would be used but this
is a more problematic.  Previously it had a buffer size of 256 which could
easily overflow. In this entry `gets()` is used in a more complicated way:
first `m` is set to `*++p` in a for loop where `p` is argv. Later `m` is set to
point to `h` which was of size \256. `gets()` is called as `m = gets(m)`) but
trying to change it to use `fgets()` proved more a problem. Since the input must
come from the command line Cody changed the buffer size to `ARG_MAX+1` which
should be enough (again theoretically) especially since the command expects
redirecting a dictionary file as part of the command line. This also makes it
possible for longer strings to be read (in case the `gets()` was not used in a
loop).


## [1992/kivinen](1992/kivinen/kivinen.c) ([README.md](1992/kivinen/README.md]))

It was observed that on modern systems this goes much too quick. Yusuke created
a patch that calls `usleep()` but Cody thought the value was too slow so he made
it a macro in the Makefile `Z`, defaulting at 15000. You can reconfigure it
like:

```sh
make clobber Z=1000 all
```

This was not made an alternate version because it moves so fast that it's nigh
impossible to use otherwise.

Yusuke also noted that there is a bug in the program where right after starting
it moves towards the right but if you click the mouse it goes back.


## [1992/lush](1992/lush/lush.c) ([README.md](1992/lush/README.md]))

Yusuke supplied a patch which makes this work with gcc. Due to how it works (see
Judges' remarks in the README.md file) this will not work with clang.

Cody also provided the `runme.sh` script to demonstrate it as using make was
problematic.

Cody made it use `fgets()` instead of `gets()` to prevent annoying warnings
getting in the way (in linux linking in a binary with `gets()` produces a
warning that might get in the way with this entry and in macOS at runtime it
prints a warning which often is interspersed with the output of the program
which can be confusing) and also added the `runme.sh` script to demonstrate it
(using make was problematic). Cody notes that unfortunately this does not work
with clang due to different compiler messages.

Cody later improved the `fgets()` change to look more like the original i.e. it
now uses a redefined `gets()`. This did require modifying the line number with
`#line 1` under the macro `gets()`.

Still this cannot work with clang due to different compiler messages. See
[bugs.md](/bugs.md) for details.

## [1992/nathan](1992/nathan/nathan.c) ([README.md](1992/nathan/README.md))

Cody added the original file back as it was deemed that the export restrictions
should no longer be a cause of concern for this entry. Doing this did require a
change to Cody's [2020/ferguson2](2020/ferguson2/README.md) entry as it's
referenced.

Cody cynically noted that if he goes quiet, for instance if he no longer
participates in the IOCCC, that it must be our fault! :-)


## [1992/westley](1992/westley/westley.c) ([README.md](1992/westley/README.md]))

Cody fixed this to work for clang by changing the third and fourth arg of
`main()` to be `char **` inside `main()`; clang requires args 2 - 4 to be `char
**` and some versions do not even allow a fourth arg.

He also added the alternate version that the author gave in the remarks that is
specifically for the USA rather than the world.

NOTE: as noted in the README.md file and the [bugs.md](/bugs.md), this program and the
[alternate version](1992/westley/westley.alt.c) will very likely crash or
[nuke](https://en.wikipedia.org/wiki/Nuclear_weapon) the [entire
world](https://en.wikipedia.org/wiki/Earth) or just the
[USA](https://en.wikipedia.org/wiki/United_States), respectively, without enough
args (2). And not that we need the help or anything for this :-) but we do
encourage you to test this :-) This should NOT be fixed.


## [1993/jonth](1993/jonth/jonth.c) ([README.md](1993/jonth/README.md]))

Both Cody and Yusuke fixed this so that it will work with modern systems. Yusuke
provided some fixes of the X code and Cody fixed the C pre-processor directives
so that it would compile. It used to be that you could get away with code like:

```c
G        int i,j
K        case
```

and expect `G;` to equate to `int i, j;` (though it's now a long) and `K` to mean
`case` but that's no longer the case so the offending lines had `#define`
prepended to them.


## [1993/leo](1993/leo/leo.c) ([README.md](1993/leo/README.md]))

Cody fixed this to work with modern compilers. This involved different header
files for functions.


## [1993/lmfjyh](1993/lmfjyh/lmfjyh.c) ([README.md](1993/lmfjyh/README.md]))

Cody added an [alternate version](1993/lmfjyh/lmfjyh.alt.c) which does what the
program did with gcc < 2.3.3. See the README.md file for details and for why
this was made the alternate version, not the actual entry.


## [1993/plummer](1993/plummer/plummer.c) ([README.md](1993/plummer/README.md]))

Cody added an [alternate version](1993/plummer/plummer.alt.c) which uses
`usleep()` so you can see what is happening with faster systems. See the
README.md files for details.


## [1993/rince](1993/rince/rince.c) ([README.md](1993/rince/README.md]))

Yusuke supplied a patch to get this to work in modern systems.

Cody provided an alternate version to simplify slowing the game down. This was
based on our suggestion that it might be desired to slow down but done in a way
that makes it easy to configure at compile time. See the README.md for details.


## [1993/schnitzi](1993/schnitzi/schnitzi.c) ([README.md](1993/schnitzi/README.md]))

Cody made this use `fgets()` not `gets()` to make it safer and to prevent an
annoying warning with compiling and/or linking and/or runtime, the latter of
which is unfortunately interspersed with the output of the program itself.

Cody later improved the fix to use `gets()` via a macro so that it looks like
the original code.

## [1993/vanb](1993/vanb/vanb.c) ([README.md](1993/vanb/README.md]))

Cody fixed this to work with clang. The problem was that the third arg to main()
was not a `char **`. Instead `O5()` (which was `main()`) is now its own function
which main() calls with the right parameters.


## [1994/ldb](1994/ldb/ldb.c) ([README.md](1994/ldb/README.md]))

Cody fixed this so it would compile and work with modern compilers. The problem
was that `srand()` returns void but it was used in a `||` expression. Thus the
comma operator was needed.

Cody also fixed it for clang under linux which objected to incompatible pointer
type (because `time(2)` takes a `time_t *` which in some systems is a `long *`
but what was being passed to it is an `int`).

Cody also changed the entry to use `fgets()` instead of `gets()` to make it safe
for lines greater than 231 in length and to prevent a warning at linking or at
runtime, the latter of which can be interspersed with output of the program.
Note that this now prints a newline after the output but this seems like a
worthy compromise for preventing the interspersed output in macOS and at the
same time it's safer (fixing it to not have the extra newline is more
problematic than it's worth and in macOS another line of output would be shown
without the change anyway and the difference is that now it's just a blank line
rather than an annoying warning).

A subtlety about this fix: if a line is greater than 231 in length if the
program chooses that line it might print the first 231 characters or it might
print (up to) the next 231 characters and so on.


## [1994/shapiro](1994/shapiro/shapiro.c) ([README.md](1994/shapiro/README.md]))

Cody fixed a bug on systems where `EOF != -1`. The problem is that `getc()` and
the related functions do not return `-1` on EOF or error but rather `EOF`.
However `EOF` is not required to be `-1` but merely an int < 0 and this program
assumed that `getc()` will return `-1` on EOF or error, not `EOF`. On systems
where `EOF != -1` it could result in an infinite loop.

For an interesting problem that occurred here and what was done to solve it,
check the [bugs.md](bugs.md) file.


## [1994/westley](1994/westley/westley.c) ([README.md](1994/westley/README.md]))

Cody converted the spoiler compiler options (provided by the author) to be
compiler commands and added a script [spoiler.sh](1994/westley/spoiler.sh) to
automate the spoiler commands to make it easier to see the game in action.


## [1995/cdua](1995/cdua/cdua.c) ([README.md](1995/cdua/README.md]))

Cody fixed this so that it would work with macOS. Once it could compile it
additionally segfaulted under macOS which he also fixed.  Cody also provided the
[Alternate code](1995/cdua/cdua.alt.c) for fun :-) ) (in particular to make it
easier to see the program do what it does in systems that are too fast ... if
there is such a thing anyway :-) ). See the README.md for details on this.




## [1995/garry](1995/garry/garry.c) ([README.md](1995/garry/README.md]))

Cody fixed this so that it will compile with modern compilers. The problem was a
missing `int` for the `f` variable. He felt it was even more important that it
works because the layout does indeed look to him like a rat is dropping core :-),
something that the judges suggested.

## [1995/makarios](1995/makarios/makarios.c) ([README.md](1995/makarios/README.md))

Cody fixed this so that it will compile with versions of clang that has a defect
which only allows `main()` to have 0, 2 or 3 args. This is done by a new
function (`pain()` as it's annoying that clang is this way :-) ) that main()
calls which has the four args.

## [1996/august](1996/august/august.c) ([README.md](1996/august/README.md]))

Cody fixed a segfault in this program that prevented it from working right but
he notes it hangs in macOS. This is because some compilers compile it into an
infinite loop and this was documented by the judges. It works fine in linux if
using gcc but macOS, having only clang by default (even the gcc binary
`/usr/bin/gcc`) will not work.


## [1996/dalbec](1996/dalbec/dalbec.c) ([README.md](1996/dalbec/README.md]))

Cody proposed a fix for this to compile with clang and Landon implemented it
after some discussion. The reason Cody did not do it is because he thought it
was the wrong output but as it happens the try section below was worded a bit
confusingly. He looked at Yusuke's] analysis found
[here](https://mame-github-io.translate.goog/ioccc-ja-spoilers/1996/dalbec.html?_x_tr_sl=auto&_x_tr_tl=en&_x_tr_hl=en-US&_x_tr_pto=wapp)
but he missed that Yusuke added a '...' after the result which made him think
the fix was wrong. Cody also made the recommended change of the author to make
it so that each number is printed on a line by itself rather than having a long
string of numbers on the same line. This was not put in an alternate version but
perhaps it should be.


## [1996/eldby](1996/eldby/eldby.c) ([README.md](1996/eldby/README.md]))

Cody provided an [alternate version](1996/eldby/eldby.alt.c) which uses
`usleep()` in between writing the output to make it easier to see what is going
on with faster systems and importantly also for those who are sensitive to text
flashing by rapidly (it affects him too but he also thinks it moves too fast
nowadays anyway).


## [1996/gandalf](1996/gandalf/gandalf.c) ([README.md](1996/gandalf/README.md]))

Cody fixed this to compile and work with modern systems. As he loved the
references in the code that could not compile he just commented out as little as
possible to get this to compile.

## [1996/jonth](1996/jonth/jonth.c) ([README.md](1996/jonth/README.md]))

Cody fixed this to not segfault under macOS. The problem was that the function
pointer `w`, which points to `XCreateWindow()`, did not specify the parameters of
the function in the pointer assignment.


## [1996/westley](1996/westley/westley.c) ([README.md](1996/westley/README.md]))

Cody fixed a segfault in this entry as well as it displaying environmental
variables.  Although the scripts showed correct output, it somewhat lessened the
usability because they segfaulted and showed (an) environmental variable,
interspersed with the output of the program. With the fix they no longer have
this problem. If `argc < 5` (`argv[4]` is referenced) it will not do anything
and it will not segfault either - this was caused by the body of the for() loop
which is now empty (it doesn't appear to be needed at all at least modernly).
Note that you should check the [westley.alt.c](1996/westley/westley.alt.c) file
when reading the author's comments. To see how to use the original, see the
README.md file.


## [1998/chaos](1998/chaos/chaos.c) ([README.md](1998/chaos/README.md]))

Cody added a call to `endwin()` to restore terminal sanity (echo etc.) when
exiting the program.

## [1998/fanf](1998/fanf/fanf.c) ([README.md](1998/fanf/README.md))

Cody fixed this for Linux. The problem was the intermediate steps to get to the
final code that is compiled. The entry itself is what was essentially what used
to be compiled. Now it works with both Linux and macOS (and BSD?).


## [1998/schnitzi](1998/schnitzi/schnitzi.c) ([README.md](1998/schnitzi/README.md]))

Cody fixed invalid data types which prevented this entry from working, causing a
segfault. This showed itself in two parts which required two fixes, one for
linux and further changes for macOS. He also fixed a segfault (after printing
garbage) when the arg specified evaluated to 0. It was decided that these
segfault fixes should be made because the program is so beautiful.

## [1998/schweikh1](1998/schweikh1/schweikh1.c) ([README.md](1998/schweikh1/README.md]))

Cody fixed this for modern systems (it did not work at all). He also made it so
that if a file fails to open it does not return but rather skips the reading of
the file. Without this fix the entry did not work.

What was wrong? The call to `freopen()` was incorrect with the second arg (the
mode) being instead `5+__FILE__`. It now is `"r"`. There was also a call to
`fopen()` that was wrong where the mode was instead `44+__FILE__`. Interestingly
enough though this did not seem to be an issue though I cannot explain why. He
notes that it works fine with `clang` as well as `gcc` (which is what is used
but in macOS - see below for alternate code - `gcc` is clang).

Additionally Cody provided an alternate version for macOS. The fix is
rather complicated but very interesting. See the README.md file for details on
how it works and how to use it.


## [1998/schweikh2](1998/schweikh2/schweikh2.c) ([README.md](1998/schweikh2/README.md]))

Cody fixed the code to not trigger an internal compiler error in gcc:

```
:10:16: warning: type defaults to 'int' in declaration of 'zero' [-Wimplicit-int]
: In function 'main':
:12:1: warning: missing terminating " character
:12:19: internal compiler error: invalid built-in macro "__FILE__"
```

The string `"01\015"` had to be changed to `ONE(O(1,1,2,6,0,6))`.


## [2000/anderson](2000/anderson/anderson.c) ([README.md](2000/anderson/README.md]))

Cody changed this entry to use `fgets()` instead of `gets()` to make it safer
and to prevent annoying warnings from showing up at compiling, linking and/or
runtime, the latter interspersed with the output of the program.

Cody later improved the fix to use `gets()` by redefining `gets()` so that the
code looks like before.

## [2000/briddlebane](2000/briddlebane/briddlebane.c) ([README.md](2000/briddlebane/README.md]))

Cody fixed this to compile in systems that require one to explicitly link in
`libm`.


## [2000/dlowe](2000/dlowe/dlowe.c) ([README.md](2000/dlowe/README.md]))

Cody fixed this to compile with more recent perl versions; the symbol that's now
`PL_na` was once `na`. He notes that this entry crashes under macOS but it works
under linux after this change.


## [2000/jarijyrki](2000/jarijyrki/jarijyrki.c) ([README.md](2000/jarijyrki/README.md]))

Cody made it easier to compile this in some cases by adding `X11/` to the
includes of `Xlib.h` and `keysym.h`.


## [2000/natori](2000/natori/natori.c) ([README.md](2000/natori/README.md]))

Cody fixed this for modern compilers. Depending on the compiler it would either
segfault when run or not compile at all (gcc and clang respectively).

Cody also provided alternate code that supports the southern hemisphere.


## [2000/thadgavin](2000/thadgavin/thadgavin.c) ([README.md](2000/thadgavin/README.md]))

Cody fixed the code and added an appropriate make rule so that the SDL version
works independent from the curses version (using the same code).

To see the craziness of the SDL fix (because of a terrible design choice of the
SDL1 developers) see the log for commit
dd0b26b5d6325e8b6fdef1232156c8bb8c66613f. Be prepared for a surprise!

Cody also added an alternate version to help see what is going on in more modern
systems and in case you're sensitive to rapidly moving swirling. See the
README.md for details on that. Note that this alternate version only will impact
the curses and the SDL versions as Cody does not have a DOS system to test the
other version in.


## [2001/anonymous](2001/anonymous/anonymous.c) ([README.md](2001/anonymous/README.md]))

Cody fixed both the supplementary program and the program itself (both of which
segfaulted and once that was fixed only the binary was modified; it was not run
but according to the author's remarks it should be executed). He managed to do
this with linux but it will not work with macOS Catalina (10.15). See
[bugs.md](/bugs.md) for why this is); _this is **not** a bug, it's a feature_
inherent in what it does!

Below is what it took to fix.

- `#include <sys/mman.h>` for `mmap()` and `munmap()`.
- have `main()` call another function which is no longer a recursive function;
this prevented `main()` from entering an infinite recursive loop.

Without these it would crash and prevent modification of the 32-bit
[ELF](https://en.wikipedia.org/wiki/Executable_and_Linkable_Format) (not elf :-) )
binary. But again see [bugs.md](/bugs.md) here.

These also had to be done:

- when `open()`ing the file the file descriptor had to be saved so it could be
closed prior to executing the program.
- `munmap()` also had to be called prior to executing the program.

Without those changes the program was not executed after modification which it
was supposed to do, instead reporting text file busy error.

Notice that the location of the calls to `munmap()` and `close()` followed by
`execv()` _does matter_!

To get this to compile with clang, `main()` had to change from:

```c
main (char *ck, char **k)
```

to:

```c
int main (int cka, char **k) { char *ck = (char *)cka; /* ... */ }
```

The following change was also made to be more portable, in case the constants
`PROT_READ` and/or `PROT_WRITE` are not standardised:

Change `3` in the call to `mmap()` to be `PROT_READ|PROT_WRITE`: just in case
`PROT_READ|PROT_WRITE` does not equal 3 (though it seems to be equal in both
macOS and linux).

NOTE: there might be educational value to see the progress of this fix; if you
wish to see, try the following commands from the `2001/anonymous` directory:

```sh
git diff d2a42f42e8f477f29e9d5ed09ce2bb349eaf7397..93aa8d79f208dcccc3c5a2370a727b5cf64e9c53 anonymous.c
git diff 93aa8d79f208dcccc3c5a2370a727b5cf64e9c53..c48629017117379a52b1a512ef8f2593ca9569c8 anonymous.c
git diff c48629017117379a52b1a512ef8f2593ca9569c8..efdee208a2bc650256637b9357ddfd0de82d2f41 anonymous.c
git diff efdee208a2bc650256637b9357ddfd0de82d2f41..e9a3f77ea3b209e63ac3f9c06bb84ad86e5ea706 anonymous.c
git diff d2a42f42e8f477f29e9d5ed09ce2bb349eaf7397..2159caec4677e0f25ad704a74e04c8196fd6c343 anonymous.c
git diff 2159caec4677e0f25ad704a74e04c8196fd6c343..4bc03de321612869aebf855850c6500df95cb6ef anonymous.c
```

Finally to see from start to finish:

```sh
git diff d2a42f42e8f477f29e9d5ed09ce2bb349eaf7397..4bc03de321612869aebf855850c6500df95cb6ef anonymous.c
```

Cody also added a [program](anonymous.bed.c) like [anonymous.ten.c](anonymous.ten.c)
[Ten Green Bottles](https://en.wikipedia.org/wiki/Ten_Green_Bottles) but which
sings [Ten in the Bed](https://allnurseryrhymes.com/ten-in-the-bed/).


## [2001/bellard](2001/bellard/bellard.c) ([README.md](2001/bellard/README.md]))

Cody fixed this to compile with clang but according to the author this will not
work without i386 linux. It generates i386 32-bit code (not bytecode) but
unfortunately it will not work without i386 linux. Cody fixed an earlier
segfault so that it can at least now open the file and he also changed some of
the macros used to what they translate to but mostly it was kept the same.
Yusuke added another change (see below) to make it even more portable across
compilers besides what Cody did.


Cody also fixed the [supplementary
bellard.otccex.c](2001/bellard/bellard.otccex.c) so it does not segfault and
works as well. The main problem was that some ints were being used as pointers.
This includes, for example, an int used as a `char *`, an int used as a function
pointer and an int to access `argv` as well as there being invalid access to
`argv`. He updated the Makefile so that this program will compile by default.

Also the Fibonacci sequence (`fib()`) will overflow at `n > 48` so this is
checked prior to running the function just like the author did for the factorial
(overflowing at `>12`). Either way unfortunately this entry seems to not work in
64-bit linux or macOS. See below portability notes as well as another fix in
this entry by Yusuke.

## Portability notes:

With a tip from Yusuke we rediscovered the author's [web page for this
program](https://bellard.org/otcc/) where it is stated that this will only work
in i386 linux.  The author also stated in the remarks in this document that they
used [gcc
2.95.2](https://ftp.gnu.org/gnu/gcc/gcc-2.95.2/gcc-everything-2.95.2.tar.gz) but
we don't know if that's relevant or not.

Yusuke offered a modification which is not needed with gcc but with some
versions of `clang` it is. With `gcc` we can get away with `-rdynamic -fno-pie
-Wl,-z,execstack` which solves the problem of execution in memory but any
compiler that does not support this would not work. Thus we use the modification
by Yusuke.


## [2001/cheong](2001/cheong/cheong.c) ([README.md](2001/cheong/README.md]))

Cody fixed this to work with clang by adding another function that is allowed to
have a third arg as an int, not a `char **`. He chose pain() because it's a four
letter word that would match the format and because it's pain that clang forces
this. :-) This fix makes a point of the author's notes on portability no longer
valid, btw.


## [2001/coupard](2001/coupard/coupard.c) ([README.md](2001/coupard/README.md]))

Cody fixed this to compile with clang in linux. The problem was C99 does not
support implicit int:

```c
coupard.c:31:10: error: parameter 'h' was not declared, defaults to 'int'; ISO C99 and later do not support implicit int [-Wimplicit-int]
void e(n,h){
         ^
coupard.c:31:8: error: parameter 'n' was not declared, defaults to 'int'; ISO C99 and later do not support implicit int [-Wimplicit-int]
void e(n,h){
       ^

```

One fix would be to disable that warning. Another one might be to change the C
standard. The one that was done, to make it more portable, was to just add 'int'
to the function parameters.

Thanks go to Yusuke for providing a proper command line for macOS (to do with
sound; see his [/2013/endoh3/README.md](2013/endoh3/README.md) entry where he
also refers to sound devices in macOS).


## [2001/ctk](2001/ctk/ctk.c) ([README.md](2001/ctk/README.md]))

The ANSI escape codes were no longer valid but Yusuke provided a patch to fix
the ANSI escape codes. This works with macOS as well.


## [2001/dgbeards](2001/dgbeards/dgbeards.c) ([README.md](2001/dgbeards/README.md]))

The author provided two changes: one to speed it up and one to make it not crash
on losing. Cody provided an alternate version which does the former but he felt
that the idea of crashing on losing (see the README.md for details on why that
might be) he kept that in.

He also points out that there is a way to get the computer to automatically lose
very quickly and he also points out that there is a flaw in the alternate
version that the author did not note. Do you know what these are?

## [2001/herrmann1](2001/herrmann1/herrmann1.c) ([README.md](2001/herrmann1/README.md]))

Cody fixed this so that the when compiling the code the program is not executed
itself by itself which just showed the usage string and exited. The [script
herrmann1.sh](2001/herrmann1/herrmann1.sh) is used to compile the program but
it's also how you invoke the program. 

He also fixed the [script herrmann1.sh](2001/herrmann1/herrmann1.sh) for
shellcheck. In particular there were quite a few:


```
SC2086 (info): Double quote to prevent globbing and word splitting.
SC2248 (style): Prefer double quoting even when variables don't contain special characters.
```

errors/warnings.

## [2001/herrmann2](2001/herrmann2/herrmann2.c) ([README.md](2001/herrmann2/README.md]))

Cody fixed this to work with both 64-bit and 32-bit compiles by changing most of
the `int`s (all but that in `main`) to `long`s. He also fixed it to compile with
clang by changing the args of main to be `int` and `char **` respectively and
changing specific references to the `argv` arg, casting to `long` (was `int` but
the 64-bit fix requires `long`) which was its old type. The original file, used
for demonstration purposes, as well as if you want to see if your system works
with the original code, is the alternate version. See the README.md for details.


## [2001/kev](2001/kev/kev.c) ([README.md](2001/kev/README.md]))

Cody slowed down the ball just a tad as it went too fast for the speed at which
the paddles move even when holding down the movement keys.

Cody also provided an alternate version which lets you use the arrow keys on
your keyboard instead of the more awkward '`,`' and '`.`'.


## [2001/westley](2001/westley/westley.c) ([README.md](2001/westley/README.md]))

Cody added the script [westley.sh](westley.sh) to automate a heap of commands
that we, the IOCCC judges, suggested, as well as some additional ones that he
thought would be fun.  He also provided the sort and punch card versions that he
added, described in the README.md, based on the author's remarks.

## [2004/arachnid](2004/arachnid/arachnid.c) ([README.md](2004/arachnid/README.md]))

Cody added an alternate version which allows those like himself used to `h`,
`j`, `k` and `l` movement keys to not get lost. Non rogue players, vi users and
Dvorak typists are invited to get lost (or use the original version)! :-)


## [2004/burley](2004/burley/burley.c) ([README.md](2004/burley/README.md]))

Cody fixed this to compile with clang and also fixed it to work.

For clang the problem was that `main()` had one arg, a `char *` and this is not
allowed in any version of clang. To get it to work took numerous changes.

First the inclusion of `setjmp.h` was necessary. Without this `longjmp()`
implicitly returned int which was used for the purpose of binary expression but
this no longer worked.

But by including `setjmp.h` it naturally made the binary expressions invalid (as
it returns void which no longer is allowed in binary expressions) so the comma
operator with `0` (`,0`) had to be used (`,1` was tried first but this did not
work right).

`longjmp()` was being called with one arg which was an element
of an `int[4][1000]` which had to be changed to a `jmp_buf p[4]` (this due to
the prototype being included).

`main()` also called itself but this was a problem so it now calls another
function `poke()` which calls itself instead (this is sometimes necessary
nowadays).

Finally the optimiser cannot be disabled so the compiler flags were changed for
this.


## [2004/gavin](2004/gavin/gavin.c) ([README.md](2004/gavin/README.md]))

Yusuke provided the `kernel` and `fs.tar` files which can be used if you cannot
normally use this entry. Instead of generating the files just use the files
provided, found under the [img/](2004/gavin/img/) directory. Note that the
`img/fs.tar` extracts into `fs/` so you will have to fix the tarball; this is
done this way to prevent extraction from the entry directory overwriting the
files and causing `make clobber` to wipe some of them out.

## [2004/jdalbec](2004/jdalbec/jdalbec.c) ([README.md](2004/jdalbec/README.md))

Cody fixed this to compile with gcc (it worked with clang). The problem was the
cpp being unable to parse the generated code (see the README.md for details) and
this ended up with a number of errors like:


```c
jdalbec.c:64:5: error: stray '##' in program
   64 | B N##B (I) ; \
      |     ^~


..

jdalbec.c:65:5: error: stray '##' in program
   65 | V F##B (B) ; \
      |     ^~
jdalbec.c:65:5: error: expected ';' before 'B'
   65 | V F##B (B) ; \
      |     ^ ~
      |     ;
```

and various other problems.


## [2004/kopczynski](2004/kopczynski/kopczynski.c) ([README.md](2004/kopczynski/README.md]))

Cody reported that this entry cannot be optimised by the compiler if it's to
work. He also added the file [kopczynski-a](kopczynski-a) to demonstrate what
happens when art more like a letter is fed to the program.


## [2004/newbern](2004/newbern/newbern.c) ([README.md](2004/newbern/README.md]))

Cody and Landon individually fixed this to work with clang. Cody then turned the
second arg to main, which clang requires to be a `char **`, to be not the same
name as a function defined earlier in the code and to use that variable which
`main()` used.

## [2004/vik2](2004/vik2/vik2.c) ([README.md](2004/vik2/README.md))

Cody fixed this to compile in Linux. Although it compiled cleanly in macOS (and
BSD?) the code failed to compile at all in Linux due to:

```c
cc -E vik2_1.c > vik2_2.c
In file included from vik2.c:945,
                 from vik2.c:959,
                 from vik2.c:972,
                 from vik2.c:1025:
vik2.c:383:8: error: no macro name given in #ifdef directive
  383 | O  \
      |        ^
In file included from vik2.c:946:
vik2.c:383:8: error: no macro name given in #ifdef directive
  383 | O  \
      |        ^
In file included from vik2.c:947:
vik2.c:383:8: error: no macro name given in #ifdef directive
  383 | O  \
      |        ^
In file included from vik2.c:948:
vik2.c:383:8: error: no macro name given in #ifdef directive
  383 | O  \
      |        ^

...

In file included from vik2.c:182:

vik2.c:992:85: error: #include nested depth 201 exceeds maximum of 200 (use -fmax-include-depth=DEPTH to increase the maximum)
  992 | I
      |                                                                                     ^
vik2.c:1497:21: error: #include nested depth 200 exceeds maximum of 200 (use -fmax-include-depth=DEPTH to increase the maximum)
vik2.c:1498:21: error: #include nested depth 200 exceeds maximum of 200 (use -fmax-include-depth=DEPTH to increase the maximum)
vik2.c:1499:21: error: #include nested depth 200 exceeds maximum of 200 (use -fmax-include-depth=DEPTH to increase the maximum)
vik2.c:1500:21: error: #include nested depth 200 exceeds maximum of 200 (use -fmax-include-depth=DEPTH to increase the maximum)
vik2.c:1501:21: error: #include nested depth 200 exceeds maximum of 200 (use -fmax-include-depth=DEPTH to increase the maximum)
vik2.c:1504:21: error: #include nested depth 200 exceeds maximum of 200 (use -fmax-include-depth=DEPTH to increase the maximum)
make: *** [Makefile:133: vik2] Error 1

```

Unfortunately the fix required heavy modification to the original file (see
below) and also inclusion of what used to be generated by the
[Makefile](2004/vik2/Makefile) and will, in Linux, give many warnings like:

```c
cc -std=gnu99 -Wall -Wextra -pedantic -Wno-strict-prototypes -Wno-implicit-function-declaration    -O3 -DFNAME='"vik2.c"' '-DSTOP=_5' vik2.c -o vik2
In file included from vik2.c:1002:
vik2_1.c: In function 'main':
vik2_1.c:1:3: warning: style of line directive is a GCC extension
    1 | # 1 "vik2.c"
      |   ^

...

```

(which does not show up in macOS) but now it at least works for both Linux and
macOS.

As for the fix itself it required changing the C pre-processor macros that
resulted in macros themselves like `#ifdef`, `#else` etc. to be `#ifdef`,
`#else` etc. and also the inclusion of the file [vik2_1.c](2004/vik2/vik2_1.c)
which used to be generated by the Makefile via `cc -E`. As one can see that file
has references to macOS things but this is not harmful in Linux. It might be
that those lines can be removed but there is no harm and since there are a lot
of it this has not been done (`vik2.c` has 1009 lines and `vik2_1.c` has 1555
lines!).


## [2005/aidan](2005/aidan/aidan.c) ([README.md](2005/aidan/README.md]))

Cody fixed the test script, described by the author in their remarks, to refer
to the proper compiled program (it's hardcoded). This had never been done and it
broke the script.


## [2005/anon](2005/anon/anon.c) ([README.md](2005/anon/README.md]))

The author stated that if `stty` does not work right on your system you can
compile it differently so that the program does not use `stty`.  Cody set this
up so that one need not update the [Makefile](Makefile). There's a fun command
that Cody provided, to try, to see a feature that the author implemented. See
the README.md for details.


## [2005/giljade](2005/giljade/giljade.c) ([README.md](2005/giljade/README.md]))

After Landon fixed the entry to compile with clang Cody noticed this does not
work at all in modern systems (see below). He fixed this to work and then he
later fixed the self-test feature.

The problem that was showing up is that with either optimising or if anything
but 32-bit (as in `-m32`) was used it would not work (at least in 64-bit
systems?). The optimising cannot be used still but it now works with both 32-bit
and 64-bit. The solution has to do with the size difference between `int` and
`long` so that the `long*E` is now `int*E`. This solves a specific problem for
linux (32-bit, 64-bit) and macOS (arm64).

To get the self-test feature to work it was required to remove from the code:

```c
O-b-f-u -s-c-a-t-e;
```

as it caused a compilation error in some of the generated code but served no
purpose, didn't affect the output of the puzzle and since the 'string' is
already in the code there is no problem omitting it.

`main()` was also changed to be in the old format:

```diff
-(B[h]=N-B,N= N+6);}main(int Z,char**Y ){char*U=Z ;
+(B[h]=N-B,N= N+6);}main(Z,Y )char**Y;{char*U=Z ;
```

Finally because clang has `-Werror` by default the program was changed to use
`make` and then `rm -f` on the output of the compiler instead. This change might
also not have been necessary if using different flags to `cc` but this felt
cleaner, somehow.



## [2005/jetro](2005/jetro/jetro.c) ([README.md](2005/jetro/README.md))

Cody added explicit linking of libm (`-lm`) for systems like linux that seem to
not do it implicitly (like macOS does).

## [2005/mikeash](2005/mikeash/mikeash.c) ([README.md](2005/mikeash/README.md))

Cody fixed this to work in linux. The problem was an unknown escape sequence,
`\N`, which caused a funny compiler error:

```c
};n b[2048];int i
mikeash.c: In function 'R':
mikeash.c:7:1: error: '\N' not followed by '{'
    7 | ;C!='\n';A()
      | ^
mikeash.c:7:1: error: incomplete universal character name \Ne
```

The problem was that in the string above there was a `\Newline` but this is
invalid C. This was changed to be `\nNewline` and then, because the code is
supposed to output itself when fed itself, the reference to `'N'` had to be
updated in both the string and the code to be `'n'`.

The array size of `c` was updated by 1 out of caution just in case as the array
is used to store at least part of the string.



## [2005/mynx](2005/mynx/mynx.c) ([README.md](2005/mynx/README.md]))

Cody fixed this so that the [configure](source/configure) script (which is not
needed but part of the entry) would work with compilers that have by default
`-Werror` like clang in macOS.

Cody also added the alt code which does scan for https. Futile, maybe, based on
how https is set up, in which case just enjoy it for what it was. But there
might be some command line that will let it work that way.

## [2005/toledo](2005/toledo/toledo.c) ([README.md](2005/toledo/README.md))

Cody fixed this to compile with some versions of clang which have an additional
defect where `main()` can only have 0, 2 or 3 args (it was 4). It now calls
another function that takes 4 args and which is what used to be `main()`.

The alternate versions were also fixed.


## [2006/birken](2006/birken/birken.c) ([README.md](2006/birken/README.md]))

Cody fixed a segfault in macOS with this entry. The problem was a missing `+1`
for strlen() with malloc(). This prevented it from working.


## [2006/borsanyi](2006/borsanyi/borsanyi.c) ([README.md](2006/borsanyi/README.md]))

Cody fixed the Makefile under some systems where the `lpthread` was not
implicitly linked in.


## [2006/monge](2006/monge/monge.c) ([README.md](2006/monge/README.md]))

Cody pointed out that without SDL1 (**not** SDL2) this will not link because two
functions that are used were removed from SDL2. Since SDL1 is still available
and since changing the code to use SDL2 would be more complicated he decided to
change the Makefile to use `sdl-config` not `sdl2-config`. Nevertheless he
points out that the entry requires x86/x86_64 CPUs. Without it it might very
well segfault (for instance it segfaulted on his MacBook Pro with the M1 chip).


## [2006/night](2006/night/night.c) ([README.md](2006/night/README.md]))

As Cody is a lost :-) `vim` user he took the author's remarks to add support
back for arrow keys in the [alternate version](2006/night/night.alt.c).


## [2006/sloane](2006/sloane/sloane.c) ([README.md](2006/sloane/README.md]))

Cody fixed this entry to work with clang which has a defect with the args to
`main()`: it requires specific types: `int` and `char **` for the first and
latter args. 

Curiously, although clang requires the types of args to be strictly
correct it allows for only one arg which Cody made it as the second arg was not
used and this allows for a closer match to the original format of the entry.

He also made sure that the Makefile links in `libm` as not all systems do this by default.

Since the author suggested that the lack of certain `#include`s might break the
program in some systems he added `-include ...` to the Makefile as well.

The [alternate version](2006/sloane/sloane.alt.c), which allows one to see what
is going on in modern systems, and which we recommend one use _first_, was
provided by Cody.


## [2006/toledo2](2006/toledo2/toledo2.c) ([README.md](2006/toledo2/README.md]))

Cody fixed a segfault in this program which was making it fail to work under
macOS - it did not seem to be a problem under linux, at least not fedora. The
problem was wrong variable types - implicit `int`s instead of `FILE *`s. It now
works with both macOS and linux.


## [2006/toledo3](2006/toledo3/toledo3.c) ([README.md](2006/toledo3/README.md]))

Cody fixed a crash and a display problem in this entry so that it now works in
modern (64-bit) systems.  The crash appears to only occur in macOS but the fix
lets it work in both linux and macOS. The problem was that it relied on 32-bits
so some `int`s were changed to `long`s. The display problem might or might not
have been a problem in linux with the old `int`s but this is no longer known.

## [2011/goren](2011/goren/goren.c) ([README.md](2011/goren/README.md]))

Cody fixed this for macOS.  Before the fix it segfaulted. It worked fine under
linux. After fixing it it was noticed that the author stated it does not work
for 64-bit so it was then tested as a 32-bit binary (linux) and 64-bit binary
(linux, macOS) and both work. It was fixed by changing some `int`s to `long`s
and now it does work with 64-bit systems as well as 32-bit systems.

Cody added the following words of wisdom: 'this is not a pipe'.


## [2011/richards](2011/richards/richards.c) ([README.md](2011/richards/README.md]))

Cody fixed a minor problem that showed up in both linux and macOS. He notes
however that as of this time this entry does not work properly with macOS. See
[bugs.md](/bugs.md) for more details.


## [2011/vik](2011/vik/vik.c) ([README.md](2011/vik/README.md]))

Cody, though he feels slightly sick :-), added a version for Windows based on
the author's comments (along with looking up the function for the right header
file). To build try the alt rule of the Makefile.

## [2012/blakely](2012/blakely/blakely.c) ([README.md](2012/blakely/README.md))

Cody added explicit linking of libm (`-lm`) as not all systems do this
implicitly (linux doesn't seem to but macOS does).

## [2012/endoh1](2012/endoh1/endoh1.c) ([README.md](2012/endoh1/README.md))

Cody added explicit linking of libm (`-lm`) as not all systems do this
implicitly (linux doesn't seem to but macOS does).


## [2012/kang](2012/kang/kang.c) ([README.md](2012/kang/README.md]))

Cody changed the code to accept the proper German for four 'vier' where before
it was spelt with the sound of V (fier not vier). But was this a bug or a
feature? He's on the fence here but he went ahead and did it anyway as it seems
useful and not having it fixed somewhat lessens the usability, especially for
those who know German and expect it to be 'vier' :-)


## [2012/vik](2012/vik/vik.c) ([README.md](2012/vik/README.md]))

Based on the author's description it should be able to get this entry to work
for Windows. With his instructions Cody added the alternate version that does
this for the few who might use Windows.

We're not sure whether we want to thank Cody or not for this :-) and he's not
sure if he wants to be thanked either :-) but we appreciate it nonetheless.


## [2013/birken](2013/birken/birken.c) ([README.md](2013/birken/README.md]))

Along with the [demo.sh](2013/birken/demo.sh) that he added, Cody also added an
alternate version which allows one to control how fast the painting is done,
based on the author's recommendations, except that Cody made it configurable at
compile time just like he did with other entries (in all but one it was
alternate code) that use `usleep()`. The alternate version and the original
version were swapped in the `To build`, `To run` and `Try` sections, with what
is normally `Alternate code` being `Original code`.


## [2013/cable3](2013/cable3/cable3.c) ([README.md](2013/cable3/README.md]))

Cody fixed this to compile with modern systems. The problems were that
`localtime()` is used differently and `time.h` being included (with SDL2 in
macOS - but see below) there was a conflicting function type. This appeared to
be a problem with macOS and only when SDL2 was included (but which as noted next
it cannot be).

The other problem is that this entry uses SDL functions that were
removed from SDL2 so the Makefile has to use `sdl-config` and not `sdl2-config`.
This meant that at one point to be strictly technical, the removal of
`localtime()` wasn't necessary but this change was left in place anyway.

Later on in an updated macOS (problem discovered in macOS Sonoma) the entry
failed to compile again also due to `localtime()` so he removed the prototype
entirely to solve the problem.

Cody also slightly improved the `runme` script to not assume that the program has
been compiled by running `make clobber all || exit 1` and he also made it pass
`shellcheck` (using `[[ .. ]]` over `[ .. ]`).

As well, based on the author's remarks, Cody added the [alternate
code](2013/cable3/cable3.alt.c) which should be compilable for Windows/MS Visual
Studio. This is done by in the compile line undefining `KB` (`-UKB`) and then in
the source code defining `KB` to what the author suggested,
`(kb=H(8),kbhit())&&(r[1190]=getch(),H(7))`. It need hardly be mentioned that
this will not link in Unix systems (including macOS).

Finally Cody provided the [bios.asm](2013/cable3/bios.asm) that the author
referred to, found at the [GitHub repo for the
entry](https://github.com/adriancable/8086tiny/tree/master).

## [2013/dlowe](2013/dlowe/dlowe.c) ([README.md](2013/dlowe/README.md))

Cody added the source code that we suggested one should compile and run with
different compilers as [fun.c](2013/dlowe/fun.c). He modified the Makefile so
that running `make all` will compile it, saving you the effort.

He also provided the script [slen.sh](2013/dlowe/slen.sh) which is based on the
author's remarks, giving a script that shows the spark line of the file lengths
(as in `wc -c`), fixing it for shellcheck. These fixes were applied in the
author's remarks as well.

Since the author called the program `sparkl` Cody modified the Makefile so that
running `make all` will create a symlink to `dlowe` as `sparkl`. Running `make
clobber` will delete both and running `make clobber all` will ensure that the
symlink is created.

Cody also added the [demo.sh](2013/dlowe/demo.sh) script to more easily try the
program.
<<<<<<< HEAD
=======

>>>>>>> 5b20380d

## [2013/hou](2013/hou/hou.c) ([README.md](2013/hou/README.md))

After the file 2013/hou/doc/example.markdown was moved to
[2013/hou/doc/example.md](2013/hou/doc/example.md) to match the rest of the repo
this broke `make` which Cody fixed.

## [2013/morgan1](2013/morgan1/morgan1.c) ([README.md](2013/morgan1/README.md))

Cody added explicit linking of libm (`-lm`) as not all systems do this
implicitly (linux doesn't seem to but macOS does).


## [2014/maffiodo1](2014/maffiodo1/maffiodo1.c) ([README.md](2014/maffiodo1/README.md]))

Cody fixed the build for this entry: it does not require SDL2 but SDL1 so there
were linking errors.


## [2015/endoh3](2015/endoh3/prog.c) ([README.md](2015/endoh3/README.md]))

Cody fixed this to compile with linux which was having a problem with duplicate
symbols of `main()`. The fix is through the option `-fcommon` which will let it
compile like it does with macOS.

Cody also made it easier to enjoy the theme of [Back to the
Future](https://en.wikipedia.org/wiki/Back_to_the_Future) using this entry by
simply typing `make back_to` or `make mullender`.


## [2015/hou](2015/hou/prog.c) ([README.md](2015/hou/README.md))

Cody added explicit linking of libm (`-lm`) for systems that do not do this
(linux doesn't seem to but macOS does).


## [2015/yang](2015/yang/prog.c) ([README.md](2015/yang/README.md]))

Cody fixed an unfortunate typo in the Makefile that was preventing some of the
files from compiling properly, trying instead to compile already compiled code.

He also added explicit linking of libm (`-lm`) for systems that do not do this
(linux seems to not but macOS does).

## [2018/bellard](2018/bellard/prog.c) ([README.md](2018/bellard/README.md))

Cody added explicit linking of libm (`-lm`) for systems that do not do this
(linux doesn't seem to but macOS does).

## [2018/ferguson](2018/ferguson/prog.c) ([README.md](2018/ferguson/README.md))

Cody, with irony well intended :-), fixed the [test.sh
script](2018/ferguson/test.sh) for portability, shellcheck, making it executable
and other things, fixed dead links in the man page, updated the test-strings.txt
file and other things as well.

Landon notes that Cody will probably never finish changes in his entries and
that's probably true: let's just say that for the IOCCC I'm (Cody) a weasel! :-)
(but isn't that kind of the point ? :-) )

## [2018/hou](2018/hou/prog.c) ([README.md](2018/hou/README.md))

Cody added explicit linking of libm (`-lm`) for systems that do not do this
(linux doesn't seem to but macOS does).


## [2019/burton](2019/burton/prog.c) ([README.md](2019/burton/README.md]))

Cody fixed the Makefile which had a bad character, a '%' instead of a '$' which
caused a rule to fail.


## [2019/ciura](2019/ciura/prog.c) ([README.md](2019/ciura/README.md]))

Cody fixed invalid bytes error in `tr` in the scripts. He notes that at least on
his systems (macOS and fedora linux) the alternative languages do not work.
Perhaps that is the wrong locale or it's unable to come up with perfect pangrams
but one will not get errors now (it did not work before the fixes either).


## [2019/diels-grabsch1](2019/diels-grabsch1/prog.c) ([README.md](2019/diels-grabsch1/README.md]))

Cody made the author's statement that the entry compiles cleanly true by fixing
`warning: a function declaration without a prototype is deprecated in all
versions of C ` (in main()). Not strictly necessary but if he's making fixes he
might as well.


## [2019/diels-grabsch2](2019/diels-grabsch2/prog.c) ([README.md](2019/diels-grabsch2/README.md]))

Cody made the author's statement that the entry compiles cleanly true by fixing
`warning: a function declaration without a prototype is deprecated in all
versions of C` (in main()). Not strictly necessary but if he's making fixes he
might as well.

## [2019/dogon](2019/dogon/prog.c) ([README.md](2019/dogon/README.md))

Cody added explicit linking of libm (`-lm`) for systems that do not do this
(linux does not seem to but macOS does).

He also fixed the Makefile so that it compiles with clang in linux.

## [2019/endoh](2019/endoh/prog.c) ([README.md](2019/endoh/README.md]))

As this is a backtrace quine having the optimiser enabled is not a good idea so
Cody disabled it. For this same reason he also added the `-g` flag to the
compilation as debugging symbols might just be useful for an entry that's
supposed to segfault :-)

## [2019/poikola](2019/poikola/prog.c) ([README.md[(2019/poikola/README.md))

Cody added a missing rule to the Makefile.

## [2019/karns](2019/karns/prog.c) ([README.md](2019/karns/README.md]))

Cody reported that with `-O` level > 0 this program segfaults (sometimes?). He's
not sure why as it worked fine before on the same systems tested but `-O0`
appears to fix the problem in both macOS and linux. Perhaps this is the problem
that the author reported where it sometimes segfaults but Cody did not try
debugging it since it works with `-O0`.

He also added the script [demo.sh](2019/karns/demo.sh) to showcase the entry a
bit more easily.

## [2020/ferguson2](2020/ferguson1/prog.c) ([README.md](2020/ferguson1/README.md))

Cody, with intentional irony here :-), fixed formatting, links and typos in
various files.

He improved the [termcaps.c test utility](2020/ferguson1/termcaps.c), bug fixed
[play.sh](2020/ferguson1/play.sh), fixed other scripts and the Makefile, changed
some files to be markdown (and fixed problems that he caused in doing so :-) ),
fixed typos and formatting and he also fixed some issues that occurred when
files were renamed to `.md` from `.markdown`.

Most importantly he also added some corrections to the vital [Double
layered chocolate fudge cake recipe](2020/ferguson1/chocolate-cake.md) :-)

Yes the irony here is as rich as the chocolate cake: the question is do you know
how rich it is? If not and you like chocolate I (that is Cody :-) ) highly
recommend you give it a go! :-)

## [2020/ferguson2](2020/ferguson2/prog.c) ([README.md](2020/ferguson2/README.md))

Cody, with intentional irony here :-), fixed formatting, links and typos in
various files.

He also fixed some issues that occurred when files were renamed to `.md` from
`.markdown`.

Most importantly he also added some corrections to the vital [Double
layered chocolate fudge cake recipe](2020/ferguson2/chocolate-cake.md),
enciphered though it is :-)


## [2020/kurdyukov2](2020/kurdyukov2/prog.c) ([README.md](2020/kurdyukov2/README.md))

Cody added `-L`/`-I` paths to the Makefile to let this compile more easily if
the user has installed the appropriate library with
[MacPorts](https://www.macports.org) (with the default MacPorts prefix
`/opt/local`).<|MERGE_RESOLUTION|>--- conflicted
+++ resolved
@@ -1628,10 +1628,7 @@
 
 Cody also added the [demo.sh](2013/dlowe/demo.sh) script to more easily try the
 program.
-<<<<<<< HEAD
-=======
-
->>>>>>> 5b20380d
+
 
 ## [2013/hou](2013/hou/hou.c) ([README.md](2013/hou/README.md))
 
