# Thanks for all the fixes

.. and thanks for all the fish.  :-)


## Thank you honor roll

There are several people who have contributed to the above mentioned
several thousand changes and important improvements.

We call out the extensive contributions of [Cody Boone
Ferguson](https://www.ioccc.org/winners.html#Cody_Boone_Ferguson) who is
responsible for many of the improvements including many, many **very complicated
bug fixes** such as [2001/anonymous](2001/anonymous/anonymous.c) and
[2004/burley](2004/burley/burley.c), making entries not require
`-traditional-cpp` (which are **very complicated fixes**), fixing entries to
compile with clang, fixing entries to work with macOS (some of which are **very
complicated** such as [1998/schweikh1](1998/schweikh1/schweikh1.c)), providing
alternate code where useful or necessary, fixing where possible dead links and
otherwise removing them, typo and consistency fixes, improving **ALL
_Makefiles_** and writing the [sgit tool](https://github.com/xexyl/sgit) that we
installed locally and have used to easily run `sed` on files in the repository
to help build the website.  Thank you **very much** for your extensive efforts
in helping improve the IOCCC presentation of past IOCCC winners and making many
many past entries work with modern systems!

[Yusuke Endoh](https://www.ioccc.org/winners.html#Yusuke_Endoh) supplied a
number of important bug fixes to a number of past IOCCC winners. Some of those
fixes were **very technically challenging** such as
[1989/robison](1989/robison/robison.c), [1990/cmills](1990/cmills/cmills.c),
[1992/lush](1992/lush/lush.c) and [2001/ctk](2001/ctk/ctk.c). Thank you **very
much** for your help!

A good number of the [past winners of the
IOCCC](https://www.ioccc.org/winners.html) tested, identified and helped correct
and/or improve the write-ups of fellow IOCCC winners for the year that they won.
The list of those past winners is too long to mention: nevertheless the [IOCCC
judges](https://www.ioccc.org/judges.html) **very much appreciate** those who
helped improve the presentation of their fellow IOCCC winners.


## Thank you list since 2021 Jan 01

To avoid having to change numerous "_README.md_" files to add thank you notes,
we centralize them below.

The [IOCCC judges](https://www.ioccc.org/judges.html) wish to recognize the many
important contributions to the IOCCC presentation of past IOCCC winners.
We are pleased to note the many contributions, **made since 2021 Jan 01**,
on a winner by winner basis.

## Makefile fixes and improvements

Cody made a variety of changes in all Makefiles, sometimes to get an entry to
work, all noted below, but he also **improved them all** in at least one or two
ways.

For instance he changed the `LIBS` variable to `LDFLAGS` as that is the standard
variable. This simplifies compiling without having to modify the Makefile which
can be useful if something changes or if someone is trying to fix an entry but
forgets to change the Makefile or even if they don't want to make a change due
to a temporary test. These would of course depend on the compiler invocation but
since `LDFLAGS` is standard it is more likely to be used by default so no need
to check the Makefiles.

Sometimes there were bad characters or rules that caused the entry to fail to
compile or not work in some way.

Where useful he added some notes to the Makefiles during compilation to let one
know of certain problems or features that matter.

There were some other fixes as well including typos in the Makefiles.

## [1984/anonymous](1984/anonymous/anonymous.c) ([README.md](1984/anonymous/README.md))

Cody fixed this to work for macOS.

The problem was to do with the way that the `read(2)` function was redefined.
With macOS the second arg needs to be a `void *` and this also necessitated some
casts to `int` (on the second arg) in the call to `write(2)` (in `read()`).

By request, the original code is provided as
[anonymous.alt.c](1984/anonymous/anonymous.alt.c) so that one can look at it and
the famous tattoo:

![1984-anonymous-tattoo.jpg](1984/anonymous/1984-anonymous-tattoo.jpg)

which was done in 2005 by [Thomas
Scovell](https://web.archive.org/web/20070120220721/https://thomasscovell.com/tattoo.php).


## [1984/decot](1984/decot/decot.c) ([README.md](1984/decot/README.md]))

Cody fixed this to not require `-traditional-cpp` which not all compilers
support (clang does not support it for example). Clang is also more strict about
the args' types in `main()` and this was also a problem that Cody fixed, making
it work with both clang and gcc - in macOS. It was then noticed that with clang
in linux it did not work so this had to be further fixed which Cody also did.
For the original code with the gcc fix (noted below), see the alternate code
section in the README.md file.

Originally Yusuke supplied a patch so that this entry would compile with gcc -
but not clang - or at least some versions.


## [1984/mullender](1984/mullender/mullender.c) ([README.md](1984/mullender/README.md]))

Cody provided an alternate version which was an improved version from the judges
so that everyone can enjoy it with systems that are not VAX/PDP. We also refer you
to the [FAQ](faq.md) as there are some winning entries that also let one enjoy
it - with more to them of course!

Cody also added the [gentab.c](1984/mullender/gentab.c) file, modified to
compile with modern systems, which the author noted in their remarks which Cody
also found.


## [1985/applin](1985/applin/applin.c) ([README.md](1985/applin/README.md]))

Yusuke provided a patch to get this to not crash and Cody fixed this to
work with macOS (it printed the string `H????` in a seemingly infinite loop,
each time printing another `?`).

The problem with the crash is that it destructively rewrites string literals but
with `strdup()` it's safe.

For macOS it's because there was no prototype for `execlp()` and macOS has
problems with missing prototypes for some functions (this was also seen when
Cody fixed [1984/anonymous](/1984/anonymous/anonymous.c) for macOS as well).
Ironically this fix was discovered through linux!

NOTE: originally this entry did not print a newline prior to returning to the
shell, after the output (despite having `\n` in the string - can you figure out
why?) but to make it more friendly to users Cody made it print a `\n` prior to
returning to the shell. The original version does not have this change.


## [1985/lycklama](1985/lycklama/lycklama.c) ([README.md](1985/lycklama/README.md]))

Cody fixed this to compile with modern compilers. In the past one could get away
with defining some macro to `#define` and then use `#foo` to have the same
effect as using `#define` but this does not work in modern systems so Cody
changed the `#o` lines to `#define`. The
[lycklama.alt.c](1985/lycklama/lycklama.alt.c) is the original source
code as it provides some fun input for the entry.

Yusuke provided some useful information that amounts to an alternate version
that Cody added. See the README.md for details.


## [1985/sicherman](1985/sicherman/sicherman.c) ([README.md](1985/sicherman/README.md]))

Cody fixed this _very twisted entry_ to not require `-traditional-cpp`. He'd
like to refer you to the original file in
[sicherman.alt.c](1985/sicherman/sicherman.alt.c) and he suggests that you then compare it
to [sicherman.c](1985/sicherman/sicherman.c) for some good old C-fashioned fun!

Later on Cody improved the fix so that it looks much more like the original
entry which can be found in
[1985/sicherman/sicherman.orig.c](1985/sicherman/sicherman.orig.c).


## [1986/hague](1986/hague/hague.c) ([README.md](1986/hague/README.md]))

Cody added alt code that uses `fgets()` to avoid alarming and annoying warnings
about `gets()` being unsafe. The reason this is alt code, at least for now, is
that although it will print the results in both forms of invocation, after the
output in one invocation form it will segfault. This might be addressed later on
or it might be decided that it is worth it, with a caveat in the Makefile or at
least the README.md file, since it still prints out the correct output, though
that seems like it might not be so ideal unless it can be fixed (which might be
done). See the [bugs.md](/bugs.md) file for details.

## [1986/holloway](1986/holloway/holloway.c) ([README.md](1986/holloway/README.md]))

Cody fixed this to compile and work with clang (it already worked with gcc).
The problem was that clang is more strict about the type of second arg to
main(). However simply changing it to a `char **` and updating the `*s` to `**s`
caused a segfault. By adding a new variable, `char *t`, initialising it to `s`
and then using `t` instead of `s` it compiles and runs successfully under clang
and gcc.


## [1986/marshall](1986/marshall/marshall.c) ([README.md](1986/marshall/README.md]))

Cody got this to compile and work with clang. It did not work with clang because
it is more strict about the second and third args to `main()` and the third arg
was an `int`.  He notes that he tried to keep the ASCII art as close to the
original as possible. The line lengths are the same but some spaces had to be
changed to non-spaces.

A very funny problem occurred depending on the compiler and whether or not the
optimiser is enabled that had to be fixed: one compiler would work fine but
another might enter an infinite loop or segfault but then once the optimiser
state was changed the compiler that worked no longer worked (in the same was as
the other one not working) and the one that didn't work did! We encourage you to
see the README.md file to see how odd this problem was and what Cody did to fix
it!


## [1986/wall](1986/wall/wall.c) ([README.md](1986/wall/README.md]))

We used a patch provided by Yusuke to make this work with gcc (in particular the
patch uses `strdup()` on two strings).

Cody fixed this so that it does not require `-traditional-cpp`. This took a fair
bit of tinkering as this entry *is* strange. The original code is provided to
allow one to easily see how different C was in those days. See the README.md
file for details.


## [1987/wall](1987/wall/wall.c) ([README.md](1987/wall/README.md]))

Cody made this safer by using `fgets()` instead of `gets()`. This prevents an
annoying and potentially alarming warning at compiling, linking or runtime.
Though this could be partly remedied through redirecting `stderr` to `/dev/null`
this would not truly resolve the problem either and in order to avoid the
warning one would have to always redirect `stderr` to `/dev/null`.

Later Cody improved upon the `gets()`/`fgets()` change to make it more like the
original by redefining `gets()` to use `fgets()` (with the correct args) so that
the code can refer to `gets()` instead.


## [1987/westley](1987/westley/westley.c) ([README.md](1987/westley/README.md]))

Cody fixed this for modern systems. The problem was `'assignment to cast is
illegal, lvalue casts are not supported'`. For the original file see the
README.md file.


## [1988/dale](1988/dale/dale.c) ([README.md](1988/dale/README.md]))

Cody fixed this twisted entry (as we called it :-) ) for modern compilers. There
were two problems to address. One was that the entry required `-traditional-cpp`
(which <strike>not all compilers support</strike> `clang` does not support)
which Cody fixed. It needed that option because of two things it did:

```c
#define a(x)get/***/x/***/id())

/* ... */

p Z=chroot("/");L(!a(u)execv((q(v="/ipu6ljov"),v),C);Z-=kill(l);

/* ... */

case_2:L(!--V){O/*/*/c*c+c);wait(A+c*c-c);L(!Z)f(A,"\n",c);return(A*getgid());};C++;
```

no longer works to create `getuid()` and `getgid()`. The second is that

```c
for/*/(;;);/*/k()){O/*/*/c);
```

cannot form `fork())` in modern C compilers. One can put those in directly but
using the C paste token operator `##` also solves the problem of the `#define
a` like this diff shows:

```diff
--- i/1988/dale/dale.c
+++ w/1988/dale/dale.c
@@ -9,18 +9,18 @@
 #define L if
 #define I goto
 #define l 1
 #define f write
 #define J else
-#define a(x)get/***/x/***/id())
+#define a(x)get##x##id())
```

What is quite fun is that at least some C pre-processors can form these
constructs!

The other problem was that modern compilers do not allow directives like:

```c
#define _ define
+#_ P char
+#_ p int
+#_ O close(
...
```

so Cody changed the lines to be in the form of:

```c
#define foo bar
```

See the README.md file for details on the original code.


## [1988/isaak](1988/isaak/isaak.c) ([README.md](1988/isaak/README.md]))

Cody fixed this to work for modern systems. The problem was that the important
function, a redefinition of `exit()`, was not being called in main(). The
original version is in [1988/isaak/isaak.alt.c](1988/isaak/isaak.alt.c). See the
README.md file for more details.


## [1988/phillipps](1988/phillipps/phillipps.c) ([README.md](1988/phillipps/README.md]))

Cody fixed this for modern systems. It did not compile with clang because it
requires the second and third args to `main()` to be `char **` but even before
that with gcc it printed random characters. After fixing it for clang by
changing `main()` to call the new function `pain()` (chosen because it's a pain
that clang requires these args to be `char **` :-) ) with the correct args it
now works.

## [1988/reddy](1988/reddy/reddy.c) ([README.md](1988/reddy/README.md))

Cody made this use `fgets()` to prevent annoying warnings during compiling,
linking and runtime, the latter of which being the most annoying.


## [1988/spinellis](1988/spinellis/spinellis.c) ([README.md](1988/spinellis/README.md]))

Cody provided an [alternate version](1988/spinellis/spinellis.alt.c) so that
this will work with compilers like clang. An alternate version had to be
provided because not doing so would be tampering with the file too much. It
would work but it would not show the same creativity. The original file exploits
a fun mis-feature that works with gcc but not clang. This resulted in a change
of rules which is another reason to not modify the original. See the README.md
file for details on the alternate code.

Meanwhile Cody was twisted enough to point out (though to be fair he felt sick
doing this) that with a slight modification this entry can be C++ instead. We don't
thank him for this ghastly point! :-)


## [1988/westley](1988/westley/westley.c) ([README.md](1988/westley/README.md]))

The [original version](1988/westley/westley.alt.c), provided as alternate code,
was fixed by Misha Dynin, based on the judges' remarks so that this would work
with modern C compilers. We encourage you to try the alternate version to see
what happens with current compilers! See the README.md files for details.


## [1989/fubar](1989/fubar/fubar.c) ([README.md](1989/fubar/README.md]))

Cody got this to work with modern systems. The `main()` issues were an
`#include` had to be added along with fixing the path (due to `.` not being in
`$PATH`) to files referred to in the code.


## [1989/jar.2](1989/jar.2/jar.2.c) ([README.md](1989/jar.2/README.md]))

Cody fixed this to work with modern compilers. Modern compilers do not allow
code like:

```c
#define D define
#define a include

#D foo bar
#a <stdio.h>
```

He notes that there _is_ a way to get it (or something close to it) to work. Do
you know how?


## [1989/ovdluhe](1989/ovdluhe/ovdluhe.c) ([README.md](1989/ovdluhe/README.md]))

Cody provided an [alternate version](1989/ovdluhe/ovdluhe.alt.c) based on the
author's remarks. See the README.md for details.


## [1989/paul](1989/paul/paul.c) ([README.md](1989/paul/README.md]))

Cody fixed a segfault under macOS. The problem was that the int (from `#define
f`) should be a long. This became apparent when he was using lldb and saw that
the type of a pointer was too `long` :-)


## [1989/robison](1989/robison/robison.c) ([README.md](1989/robison/README.md]))

Yusuke Endoh fixed this to compile under modern systems. To see the changes
made, try:


```sh
git diff d2a42f42e8f477f29e9d5ed09ce2bb349eaf7397..9d63c37f490da333fbb1ed7db9571902570d4bad 1989/robison/robison.c
```

(It adds the C token pasting operator `##` instead of `/**/`.)


## [1989/tromp](1989/tromp/tromp.c) ([README.md](1989/tromp/README.md]))

We used a patch from Yusuke to get this to compile under gcc.

Cody fixed this to work with clang by further changing the variable `a` to be
not the third argument to `main()` but instead be a variable declared in
`main()`.

Cody also bug fixed it so that the high score file would work (it was not even
being created) and after this making sure the terminal stayed sane (the letter
'`u`' could not be typed and echo was disabled outright after the segfault fix /
high score file was reinstated). Although we appreciate the help here, he
cynically noted that he had to have an IOCCC
[Tetris](https://en.wikipedia.org/wiki/Tetris) working (this of course was not
his only reason :-) )


## [1989/westley](1989/westley/westley.c) ([README.md](1989/westley/README.md]))

Cody got some of the versions (the original and `ver0`) to work with some
versions of `clang`. Unfortunately there are some defects in `clang` that break
this entry either in full or in part.

Cody provided the compile.sh script to generate the files and then try and
compile them (which ones succeed depend on whether or not clang is the
compiler). The script allows one to change the path of the compiler if they have
another one. See the README.md for details.

As there are some important notes on this in the README.md file we have left the
details in that file and further details are in the [bugs.md](bugs.md) file.


## [1990/baruch](1990/baruch/baruch.c) ([README.md](1990/baruch/README.md]))

Cody added an [alternate version](1990/baruch/baruch.alt.c) which allows certain
compilers to compile the code, based on the author's remarks.


## [1990/cmills](1990/cmills/cmills.c) ([README.md](1990/cmills/README.md]))

Yusuke got this to work in modern systems (it previously resulted in a bus
error).

To prevent alarming warnings at linking or runtime Cody made the entry use
`fgets()` rather than `gets()`. He notes that another option would have been to
redirect `stderr` to `/dev/null` but he did not think of that at the time.

Cody later improved upon the `gets()`/`fgets()` fix to make it more like the
original where the code can refer to `gets()` in the way it originally did. This
was done through a macro to redefine `gets`.

BTW: Cody asks the following question: if the compiler compiles, the linker
links and the user executes does that make the compiler the jury, the linker the
judge and user the executioner? :-)


## [1990/dds](1990/dds/dds.c) ([README.md](1990/dds/README.md]))

Yusuke and Cody in conjunction fixed this for modern systems (both fixed a
different compiler error but more fixes were also made).

Yusuke added the comma operator for a binary expression with `free(3)` which is
is a compiler error because `free()` returns void. Cody then made it slightly more like the
original in this way by redefining `free` to have the comma operator itself.

Cody fixed another compiler error by removing the erroneous prototype to
`fopen()`.  Cody also changed a file to be a proper `FILE *` and fixed a typo in
[LANDER.BAS](1990/dds/LANDER.BAS).

Cody also made this use `fgets()` instead of `gets()` to make it safer and to
prevent an annoying and potentially alarming warning at compiling and/or linking
and/or runtime, the latter of which is unfortunately interspersed with the
output of the program.

Later Cody improved the `gets()`/`fgets()` fix by redefining `gets()` to use
`fgets()`. Notice that the original entry used `fgets()` in one case as it has
to read from another file and in this place nothing was changed.

With these improvements the entry looks much more like the original!

## [1990/jaw](1990/jaw/jaw.c) ([README.md](1990/jaw/README.md]))

Cody fixed the script to work properly in modern environments (to do with `$PATH`
not having `.` in it). He notes that with an invocation in the try section will
with macOS show what appears to be an error message but is actually okay. He
gives more information in the [bugs.md](/bugs.md) file.

NOTE: as `btoa` is not common we used a ruby script from Yusuke.


## [1990/tbr](1990/tbr/tbr.c) ([README.md](1990/tbr/README.md]))

Cody fixed this to work with modern compilers; `exit(3)` returns void but the
function was used in a binary expression so this wouldn't even compile. Cody
also changed the code to use `fgets()` instead of `gets()` so one would not get
a warning about the use of `gets()` at linking time or execution, the latter of
which was causing confusing output due to the warning being interspersed with
the program's interactive output.

Cody later improved his fix so that it looks more like the original. A problem
that usually occurs with `gets()` to `fgets()` is for 'backwards compatibility'
(so the man page once said) `fgets()` retains the newline and `gets()` does not.
In this program if one does not remove the newline it breaks the program. This
usually requires that one check that `fgets()` does not return NULL but with
some experimenting this proved to seem to not be a problem here so by adding a
couple macros that redefine `exit()` and `gets()` a whole binary expression
could be removed (thus removing an extra `exit()` call) and it now almost looks
like the same as the original.

## [1990/theorem](1990/theorem/theorem.c) ([README.md](1990/theorem/README.md]))

Cody fixed this to compile with modern systems.

He also fixed some bugs that impacted the usability of this program including some
segfaults under modern systems (and possibly in some cases earlier systems) with
this entry.  Originally we noted that the 4 trailing args '0 0 0 0' were
required on systems that dump core when NULL is dereferenced but this problem
showed itself in modern systems even with the 4 '0 0 0 0'. He also fixed a
segfault if not enough args are specified and fixed the code so that the
generated `fibonacci.c` actually works; before it just printed `0` over and over
again (since it did not work anyway a segfault prevention was added here). He
also fixed some array addressing (some of which might not be strictly necessary
but as he was testing the `fibonacci.c` bug he ended up changing it anyway).

Finally he changed this program to use `fgets()` not `gets()` to make it safer
and to prevent a warning about `gets()` at linking or runtime. Since this
program is so incredible the extra fixes were deemed worth having and this is why
it was done.

Cody disabled a warning in the Makefile that proved to be a problem only with
clang in linux but which was defaulting to an error. This way was the simplest
way to deal with the problem in question due to the way the entry works.

Yusuke pointed out that `atof` nowadays needs `#include <stdlib.h>` which was
used in order to get this to work initially (prior to this output was there but
incomplete).

## [1990/stig](1990/stig/stig.c) ([README.md](1990/stig/README.md))

Cody fixed the paths in the Makefile so that this would build in linux (it
worked fine in macOS).


## [1990/westley](1990/westley/westley.c) ([README.md](1990/westley/README.md]))

Cody fixed this for modern systems. It had `1s` in places for a short int which
was changed to just `1`.  Since it's instructional to see the differences he has
provided an alternate version, [westley.alt.c](1990/westley/westley.alt.c) which
is the original code.


## [1991/brnstnd](1991/brnstnd/brnstnd.c) ([README.md](1991/brnstnd/README.md]))

Cody fixed this for modern systems. There were two invalid operands to binary
expression (`char *` and `void` and `int` and `void`) to resolve and
additionally a mis-feature of the C pre-processor which no longer works had to
be changed as well in order to get this to compile. In particular the macro `C`,
defined as `C =G` to make `+=` and similar operators no longer works.  The
invalid operands to binary expressions were resolved with the comma operator.


## [1991/dds](1991/dds/dds.c) ([README.md](1991/dds/README.md]))

Cody fixed a segfault that prevented this entry from working in any condition
and he also made an [alternate version](1991/dds/dds.alt.c) that works with
`clang`. The alternate code, described in the README.md file, is what is needed
for clang.  Reading it might be instructive even if you have gcc.


## [1991/westley](1991/westley/westley.c) ([README.md](1991/westley/README.md]))

Cody fixed a segfault in this program which prevented it from working. The
problem was that the read-only char array `char *z[]` was being written to. The
fix was to change it to `char z[][100]` in two spots (see if you can determine
why two places, not one!). Why 100 when the longest string is < 100? Because a
shorter value caused strange output and it's easier to just choose a larger
value that works without having to find the correct value.


## [1992/adrian](1992/adrian/adrian.c) ([README.md](1992/adrian/README.md]))

Cody changed the location that it used `gets()` to be `fgets()` instead to make
it safer and to prevent annoying warnings during compiling, linking or runtime
(interspersed with the program's output).

Later Cody improved the change to `fgets()` to make it slightly more like the
original. This still requires the additional stripping of the newline inside the
loop but now it uses what looks like before, just a call to `gets()`.

One might think that simply changing the gets() to fgets() (with stdin) would
work but it did not because `fgets()` stores the newline and `gets()` does not.
The code was relying on not having this newline. With `fgets()` the code
`if(A(Y)) puts(Y);` ended up printing an extra line which made the generation of
some files (like `adhead.c`) fail to compile. Why? There was a blank line after
a `\` at the end of the first line of a macro definition!  Thus the code now
first trims off the last character of the buffer read to get the same correct
functionality but in a safe way and non obnoxious way.

But the improvement so that it uses `gets()` could not be changed to have the
macro do the removal of the extra line (as in with a comma operator or a `&&`)
as this caused compilation errors with another generated file (`adwc.c`). Thus
after the `gets()` call in the line that looks like:

```c
while( gets(Y) ){ Y[strlen(Y)-1]='\0'; if(A(Y)) puts(Y); }
```

one must keep the `Y[strlen(Y)-1]='\0';` part and keep it there.

This is a complex change due to the way the program and Makefile generate
additional tools.


## [1992/gson](1992/gson/gson.c) ([README.md](1992/gson/README.md]))

Cody changed the buffer size in such a way that `gets()` should be safe
(theoretically) as it comes from the command line (though it can also read input
from stdin after starting the program). Ideally `fgets()` would be used but this
is a more problematic.  Previously it had a buffer size of 256 which could
easily overflow. In this entry `gets()` is used in a more complicated way:
first `m` is set to `*++p` in a for loop where `p` is argv. Later `m` is set to
point to `h` which was of size \256. `gets()` is called as `m = gets(m)`) but
trying to change it to use `fgets()` proved more a problem. Since the input must
come from the command line Cody changed the buffer size to `ARG_MAX+1` which
should be enough (again theoretically) especially since the command expects
redirecting a dictionary file as part of the command line. This also makes it
possible for longer strings to be read (in case the `gets()` was not used in a
loop).


## [1992/kivinen](1992/kivinen/kivinen.c) ([README.md](1992/kivinen/README.md]))

It was observed that on modern systems this goes much too quick. Yusuke created
a patch that calls `usleep()` but Cody thought the value was too slow so he made
it a macro in the Makefile `Z`, defaulting at 15000. You can reconfigure it
like:

```sh
make clobber Z=1000 all
```

This was not made an alternate version because it moves so fast that it's nigh
impossible to use otherwise.

Yusuke also noted that there is a bug in the program where right after starting
it moves towards the right but if you click the mouse it goes back.


## [1992/lush](1992/lush/lush.c) ([README.md](1992/lush/README.md]))

Yusuke supplied a patch which makes this work with gcc. Due to how it works (see
Judges' remarks in the README.md file) this will not work with clang.

Cody also provided the `runme.sh` script to demonstrate it as using make was
problematic.

Cody made it use `fgets()` instead of `gets()` to prevent annoying warnings
getting in the way (in linux linking in a binary with `gets()` produces a
warning that might get in the way with this entry and in macOS at runtime it
prints a warning which often is interspersed with the output of the program
which can be confusing) and also added the `runme.sh` script to demonstrate it
(using make was problematic). Cody notes that unfortunately this does not work
with clang due to different compiler messages.

Cody later improved the `fgets()` change to look more like the original i.e. it
now uses a redefined `gets()`. This did require modifying the line number with
`#line 1` under the macro `gets()`.

Still this cannot work with clang due to different compiler messages. See
[bugs.md](/bugs.md) for details.

## [1992/nathan](1992/nathan/nathan.c) ([README.md](1992/nathan/README.md))

Cody added the original file back as it was deemed that the export restrictions
should no longer be a cause of concern for this entry. Doing this did require a
change to Cody's [2020/ferguson2](2020/ferguson2/README.md) entry as it's
referenced.

Cody cynically noted that if he goes quiet, for instance if he no longer
participates in the IOCCC, that it must be our fault! :-)


## [1992/westley](1992/westley/westley.c) ([README.md](1992/westley/README.md]))

Cody fixed this to work for clang by changing the third and fourth arg of
`main()` to be `char **` inside `main()`; clang requires args 2 - 4 to be `char
**` and some versions do not even allow a fourth arg.

He also added the alternate version that the author gave in the remarks that is
specifically for the USA rather than the world.

NOTE: as noted in the README.md file and the [bugs.md](/bugs.md), this program and the
[alternate version](1992/westley/westley.alt.c) will very likely crash or
[nuke](https://en.wikipedia.org/wiki/Nuclear_weapon) the [entire
world](https://en.wikipedia.org/wiki/Earth) or just the
[USA](https://en.wikipedia.org/wiki/United_States), respectively, without enough
args (2). And not that we need the help or anything for this :-) but we do
encourage you to test this :-) This should NOT be fixed.


## [1993/jonth](1993/jonth/jonth.c) ([README.md](1993/jonth/README.md]))

Both Cody and Yusuke fixed this so that it will work with modern systems. Yusuke
provided some fixes of the X code and Cody fixed the C pre-processor directives
so that it would compile. It used to be that you could get away with code like:

```c
G        int i,j
K        case
```

and expect `G;` to equate to `int i, j;` (though it's now a long) and `K` to mean
`case` but that's no longer the case so the offending lines had `#define`
prepended to them.


## [1993/leo](1993/leo/leo.c) ([README.md](1993/leo/README.md]))

Cody fixed this to work with modern compilers. This involved different header
files for functions.


## [1993/lmfjyh](1993/lmfjyh/lmfjyh.c) ([README.md](1993/lmfjyh/README.md]))

Cody added an [alternate version](1993/lmfjyh/lmfjyh.alt.c) which does what the
program did with gcc < 2.3.3. See the README.md file for details and for why
this was made the alternate version, not the actual entry.


## [1993/plummer](1993/plummer/plummer.c) ([README.md](1993/plummer/README.md]))

Cody added an [alternate version](1993/plummer/plummer.alt.c) which uses
`usleep()` so you can see what is happening with faster systems. See the
README.md files for details.


## [1993/rince](1993/rince/rince.c) ([README.md](1993/rince/README.md]))

Yusuke supplied a patch to get this to work in modern systems.

Cody provided an alternate version to simplify slowing the game down. This was
based on our suggestion that it might be desired to slow down but done in a way
that makes it easy to configure at compile time. See the README.md for details.


## [1993/schnitzi](1993/schnitzi/schnitzi.c) ([README.md](1993/schnitzi/README.md]))

Cody made this use `fgets()` not `gets()` to make it safer and to prevent an
annoying warning with compiling and/or linking and/or runtime, the latter of
which is unfortunately interspersed with the output of the program itself.

Cody later improved the fix to use `gets()` via a macro so that it looks like
the original code.

## [1993/vanb](1993/vanb/vanb.c) ([README.md](1993/vanb/README.md]))

Cody fixed this to work with clang. The problem was that the third arg to main()
was not a `char **`. Instead `O5()` (which was `main()`) is now its own function
which main() calls with the right parameters.


## [1994/ldb](1994/ldb/ldb.c) ([README.md](1994/ldb/README.md]))

Cody fixed this so it would compile and work with modern compilers. The problem
was that `srand()` returns void but it was used in a `||` expression. Thus the
comma operator was needed.

Cody also fixed it for clang under linux which objected to incompatible pointer
type (because `time(2)` takes a `time_t *` which in some systems is a `long *`
but what was being passed to it is an `int`).

Cody also changed the entry to use `fgets()` instead of `gets()` to make it safe
for lines greater than 231 in length and to prevent a warning at linking or at
runtime, the latter of which can be interspersed with output of the program.
Note that this now prints a newline after the output but this seems like a
worthy compromise for preventing the interspersed output in macOS and at the
same time it's safer (fixing it to not have the extra newline is more
problematic than it's worth and in macOS another line of output would be shown
without the change anyway and the difference is that now it's just a blank line
rather than an annoying warning).

A subtlety about this fix: if a line is greater than 231 in length if the
program chooses that line it might print the first 231 characters or it might
print (up to) the next 231 characters and so on.


## [1994/shapiro](1994/shapiro/shapiro.c) ([README.md](1994/shapiro/README.md]))

Cody fixed a bug on systems where `EOF != -1`. The problem is that `getc()` and
the related functions do not return `-1` on EOF or error but rather `EOF`.
However `EOF` is not required to be `-1` but merely an int < 0 and this program
assumed that `getc()` will return `-1` on EOF or error, not `EOF`. On systems
where `EOF != -1` it could result in an infinite loop.

For an interesting problem that occurred here and what was done to solve it,
check the [bugs.md](bugs.md) file.


## [1994/westley](1994/westley/westley.c) ([README.md](1994/westley/README.md]))

Cody converted the spoiler compiler options (provided by the author) to be
compiler commands and added a script [spoiler.sh](1994/westley/spoiler.sh) to
automate the spoiler commands to make it easier to see the game in action.


## [1995/cdua](1995/cdua/cdua.c) ([README.md](1995/cdua/README.md]))

Cody fixed this so that it would work with macOS. Once it could compile it
additionally segfaulted under macOS which he also fixed.  Cody also provided the
[Alternate code](1995/cdua/cdua.alt.c) for fun :-) ) (in particular to make it
easier to see the program do what it does in systems that are too fast ... if
there is such a thing anyway :-) ). See the README.md for details on this.




## [1995/garry](1995/garry/garry.c) ([README.md](1995/garry/README.md]))

Cody fixed this so that it will compile with modern compilers. The problem was a
missing `int` for the `f` variable. He felt it was even more important that it
works because the layout does indeed look to him like a rat is dropping core :-),
something that the judges suggested.

## [1995/makarios](1995/makarios/makarios.c) ([README.md](1995/makarios/README.md))

Cody fixed this so that it will compile with versions of clang that has a defect
which only allows `main()` to have 0, 2 or 3 args. This is done by a new
function (`pain()` as it's annoying that clang is this way :-) ) that main()
calls which has the four args.

## [1996/august](1996/august/august.c) ([README.md](1996/august/README.md]))

Cody fixed a segfault in this program that prevented it from working right but
he notes it hangs in macOS. This is because some compilers compile it into an
infinite loop and this was documented by the judges. It works fine in linux if
using gcc but macOS, having only clang by default (even the gcc binary
`/usr/bin/gcc`) will not work.


## [1996/dalbec](1996/dalbec/dalbec.c) ([README.md](1996/dalbec/README.md]))

Cody proposed a fix for this to compile with clang and Landon implemented it
after some discussion. The reason Cody did not do it is because he thought it
was the wrong output but as it happens the try section below was worded a bit
confusingly. He looked at Yusuke's] analysis found
[here](https://mame-github-io.translate.goog/ioccc-ja-spoilers/1996/dalbec.html?_x_tr_sl=auto&_x_tr_tl=en&_x_tr_hl=en-US&_x_tr_pto=wapp)
but he missed that Yusuke added a '...' after the result which made him think
the fix was wrong. Cody also made the recommended change of the author to make
it so that each number is printed on a line by itself rather than having a long
string of numbers on the same line. This was not put in an alternate version but
perhaps it should be.


## [1996/eldby](1996/eldby/eldby.c) ([README.md](1996/eldby/README.md]))

Cody provided an [alternate version](1996/eldby/eldby.alt.c) which uses
`usleep()` in between writing the output to make it easier to see what is going
on with faster systems and importantly also for those who are sensitive to text
flashing by rapidly (it affects him too but he also thinks it moves too fast
nowadays anyway).


## [1996/gandalf](1996/gandalf/gandalf.c) ([README.md](1996/gandalf/README.md]))

Cody fixed this to compile and work with modern systems. As he loved the
references in the code that could not compile he just commented out as little as
possible to get this to compile.

## [1996/jonth](1996/jonth/jonth.c) ([README.md](1996/jonth/README.md]))

Cody fixed this to not segfault under macOS. The problem was that the function
pointer `w`, which points to `XCreateWindow()`, did not specify the parameters of
the function in the pointer assignment.


## [1996/westley](1996/westley/westley.c) ([README.md](1996/westley/README.md]))

Cody fixed a segfault in this entry as well as it displaying environmental
variables.  Although the scripts showed correct output, it somewhat lessened the
usability because they segfaulted and showed (an) environmental variable,
interspersed with the output of the program. With the fix they no longer have
this problem. If `argc < 5` (`argv[4]` is referenced) it will not do anything
and it will not segfault either - this was caused by the body of the for() loop
which is now empty (it doesn't appear to be needed at all at least modernly).
Note that you should check the [westley.alt.c](1996/westley/westley.alt.c) file
when reading the author's comments. To see how to use the original, see the
README.md file.


## [1998/chaos](1998/chaos/chaos.c) ([README.md](1998/chaos/README.md]))

Cody added a call to `endwin()` to restore terminal sanity (echo etc.) when
exiting the program.

## [1998/fanf](1998/fanf/fanf.c) ([README.md](1998/fanf/README.md))

Cody fixed this for Linux. The problem was the intermediate steps to get to the
final code that is compiled. The entry itself is what was essentially what used
to be compiled. Now it works with both Linux and macOS (and BSD?).


## [1998/schnitzi](1998/schnitzi/schnitzi.c) ([README.md](1998/schnitzi/README.md]))

Cody fixed invalid data types which prevented this entry from working, causing a
segfault. This showed itself in two parts which required two fixes, one for
linux and further changes for macOS. He also fixed a segfault (after printing
garbage) when the arg specified evaluated to 0. It was decided that these
segfault fixes should be made because the program is so beautiful.

## [1998/schweikh1](1998/schweikh1/schweikh1.c) ([README.md](1998/schweikh1/README.md]))

Cody fixed this for modern systems (it did not work at all). He also made it so
that if a file fails to open it does not return but rather skips the reading of
the file. Without this fix the entry did not work.

What was wrong? The call to `freopen()` was incorrect with the second arg (the
mode) being instead `5+__FILE__`. It now is `"r"`. There was also a call to
`fopen()` that was wrong where the mode was instead `44+__FILE__`. Interestingly
enough though this did not seem to be an issue though I cannot explain why. He
notes that it works fine with `clang` as well as `gcc` (which is what is used
but in macOS - see below for alternate code - `gcc` is clang).

Additionally Cody provided an alternate version for macOS. The fix is
rather complicated but very interesting. See the README.md file for details on
how it works and how to use it.


## [1998/schweikh2](1998/schweikh2/schweikh2.c) ([README.md](1998/schweikh2/README.md]))

Cody fixed the code to not trigger an internal compiler error in gcc:

```
:10:16: warning: type defaults to 'int' in declaration of 'zero' [-Wimplicit-int]
: In function 'main':
:12:1: warning: missing terminating " character
:12:19: internal compiler error: invalid built-in macro "__FILE__"
```

The string `"01\015"` had to be changed to `ONE(O(1,1,2,6,0,6))`.


## [2000/anderson](2000/anderson/anderson.c) ([README.md](2000/anderson/README.md]))

Cody changed this entry to use `fgets()` instead of `gets()` to make it safer
and to prevent annoying warnings from showing up at compiling, linking and/or
runtime, the latter interspersed with the output of the program.

Cody later improved the fix to use `gets()` by redefining `gets()` so that the
code looks like before.

## [2000/briddlebane](2000/briddlebane/briddlebane.c) ([README.md](2000/briddlebane/README.md]))

Cody fixed this to compile in systems that require one to explicitly link in
`libm`.


## [2000/dlowe](2000/dlowe/dlowe.c) ([README.md](2000/dlowe/README.md]))

Cody fixed this to compile with more recent perl versions; the symbol that's now
`PL_na` was once `na`. He notes that this entry crashes under macOS but it works
under linux after this change.


## [2000/jarijyrki](2000/jarijyrki/jarijyrki.c) ([README.md](2000/jarijyrki/README.md]))

Cody made it easier to compile this in some cases by adding `X11/` to the
includes of `Xlib.h` and `keysym.h`.


## [2000/natori](2000/natori/natori.c) ([README.md](2000/natori/README.md]))

Cody fixed this for modern compilers. Depending on the compiler it would either
segfault when run or not compile at all (gcc and clang respectively).

Cody also provided alternate code that supports the southern hemisphere.


## [2000/thadgavin](2000/thadgavin/thadgavin.c) ([README.md](2000/thadgavin/README.md]))

Cody fixed the code and added an appropriate make rule so that the SDL version
works independent from the curses version (using the same code).

To see the craziness of the SDL fix (because of a terrible design choice of the
SDL1 developers) see the log for commit
dd0b26b5d6325e8b6fdef1232156c8bb8c66613f. Be prepared for a surprise!

Cody also added an alternate version to help see what is going on in more modern
systems and in case you're sensitive to rapidly moving swirling. See the
README.md for details on that. Note that this alternate version only will impact
the curses and the SDL versions as Cody does not have a DOS system to test the
other version in.


## [2001/anonymous](2001/anonymous/anonymous.c) ([README.md](2001/anonymous/README.md]))

Cody fixed both the supplementary program and the program itself (both of which
segfaulted and once that was fixed only the binary was modified; it was not run
but according to the author's remarks it should be executed). He managed to do
this with linux but it will not work with macOS Catalina (10.15). See
[bugs.md](/bugs.md) for why this is); _this is **not** a bug, it's a feature_
inherent in what it does!

Below is what it took to fix.

- `#include <sys/mman.h>` for `mmap()` and `munmap()`.
- have `main()` call another function which is no longer a recursive function;
this prevented `main()` from entering an infinite recursive loop.

Without these it would crash and prevent modification of the 32-bit
[ELF](https://en.wikipedia.org/wiki/Executable_and_Linkable_Format) (not elf :-) )
binary. But again see [bugs.md](/bugs.md) here.

These also had to be done:

- when `open()`ing the file the file descriptor had to be saved so it could be
closed prior to executing the program.
- `munmap()` also had to be called prior to executing the program.

Without those changes the program was not executed after modification which it
was supposed to do, instead reporting text file busy error.

Notice that the location of the calls to `munmap()` and `close()` followed by
`execv()` _does matter_!

To get this to compile with clang, `main()` had to change from:

```c
main (char *ck, char **k)
```

to:

```c
int main (int cka, char **k) { char *ck = (char *)cka; /* ... */ }
```

The following change was also made to be more portable, in case the constants
`PROT_READ` and/or `PROT_WRITE` are not standardised:

Change `3` in the call to `mmap()` to be `PROT_READ|PROT_WRITE`: just in case
`PROT_READ|PROT_WRITE` does not equal 3 (though it seems to be equal in both
macOS and linux).

NOTE: there might be educational value to see the progress of this fix; if you
wish to see, try the following commands from the `2001/anonymous` directory:

```sh
git diff d2a42f42e8f477f29e9d5ed09ce2bb349eaf7397..93aa8d79f208dcccc3c5a2370a727b5cf64e9c53 anonymous.c
git diff 93aa8d79f208dcccc3c5a2370a727b5cf64e9c53..c48629017117379a52b1a512ef8f2593ca9569c8 anonymous.c
git diff c48629017117379a52b1a512ef8f2593ca9569c8..efdee208a2bc650256637b9357ddfd0de82d2f41 anonymous.c
git diff efdee208a2bc650256637b9357ddfd0de82d2f41..e9a3f77ea3b209e63ac3f9c06bb84ad86e5ea706 anonymous.c
git diff d2a42f42e8f477f29e9d5ed09ce2bb349eaf7397..2159caec4677e0f25ad704a74e04c8196fd6c343 anonymous.c
git diff 2159caec4677e0f25ad704a74e04c8196fd6c343..4bc03de321612869aebf855850c6500df95cb6ef anonymous.c
```

Finally to see from start to finish:

```sh
git diff d2a42f42e8f477f29e9d5ed09ce2bb349eaf7397..4bc03de321612869aebf855850c6500df95cb6ef anonymous.c
```

Cody also added a [program](anonymous.bed.c) like [anonymous.ten.c](anonymous.ten.c)
[Ten Green Bottles](https://en.wikipedia.org/wiki/Ten_Green_Bottles) but which
sings [Ten in the Bed](https://allnurseryrhymes.com/ten-in-the-bed/).


## [2001/bellard](2001/bellard/bellard.c) ([README.md](2001/bellard/README.md]))

Cody fixed this to compile with clang but according to the author this will not
work without i386 linux. It generates i386 32-bit code (not bytecode) but
unfortunately it will not work without i386 linux. Cody fixed an earlier
segfault so that it can at least now open the file and he also changed some of
the macros used to what they translate to but mostly it was kept the same.
Yusuke added another change (see below) to make it even more portable across
compilers besides what Cody did.


Cody also fixed the [supplementary
bellard.otccex.c](2001/bellard/bellard.otccex.c) so it does not segfault and
works as well. The main problem was that some ints were being used as pointers.
This includes, for example, an int used as a `char *`, an int used as a function
pointer and an int to access `argv` as well as there being invalid access to
`argv`. He updated the Makefile so that this program will compile by default.

Also the Fibonacci sequence (`fib()`) will overflow at `n > 48` so this is
checked prior to running the function just like the author did for the factorial
(overflowing at `>12`). Either way unfortunately this entry seems to not work in
64-bit linux or macOS. See below portability notes as well as another fix in
this entry by Yusuke.

## Portability notes:

With a tip from Yusuke we rediscovered the author's [web page for this
program](https://bellard.org/otcc/) where it is stated that this will only work
in i386 linux.  The author also stated in the remarks in this document that they
used [gcc
2.95.2](https://ftp.gnu.org/gnu/gcc/gcc-2.95.2/gcc-everything-2.95.2.tar.gz) but
we don't know if that's relevant or not.

Yusuke offered a modification which is not needed with gcc but with some
versions of `clang` it is. With `gcc` we can get away with `-rdynamic -fno-pie
-Wl,-z,execstack` which solves the problem of execution in memory but any
compiler that does not support this would not work. Thus we use the modification
by Yusuke.


## [2001/cheong](2001/cheong/cheong.c) ([README.md](2001/cheong/README.md]))

Cody fixed this to work with clang by adding another function that is allowed to
have a third arg as an int, not a `char **`. He chose pain() because it's a four
letter word that would match the format and because it's pain that clang forces
this. :-) This fix makes a point of the author's notes on portability no longer
valid, btw.


## [2001/coupard](2001/coupard/coupard.c) ([README.md](2001/coupard/README.md]))

Cody fixed this to compile with clang in linux. The problem was C99 does not
support implicit int:

```c
coupard.c:31:10: error: parameter 'h' was not declared, defaults to 'int'; ISO C99 and later do not support implicit int [-Wimplicit-int]
void e(n,h){
         ^
coupard.c:31:8: error: parameter 'n' was not declared, defaults to 'int'; ISO C99 and later do not support implicit int [-Wimplicit-int]
void e(n,h){
       ^

```

One fix would be to disable that warning. Another one might be to change the C
standard. The one that was done, to make it more portable, was to just add 'int'
to the function parameters.

Thanks go to Yusuke for providing a proper command line for macOS (to do with
sound; see his [/2013/endoh3/README.md](2013/endoh3/README.md) entry where he
also refers to sound devices in macOS).


## [2001/ctk](2001/ctk/ctk.c) ([README.md](2001/ctk/README.md]))

The ANSI escape codes were no longer valid but Yusuke provided a patch to fix
the ANSI escape codes. This works with macOS as well.


## [2001/dgbeards](2001/dgbeards/dgbeards.c) ([README.md](2001/dgbeards/README.md]))

The author provided two changes: one to speed it up and one to make it not crash
on losing. Cody provided an alternate version which does the former but he felt
that the idea of crashing on losing (see the README.md for details on why that
might be) he kept that in.

He also points out that there is a way to get the computer to automatically lose
very quickly and he also points out that there is a flaw in the alternate
version that the author did not note. Do you know what these are?

## [2001/herrmann1](2001/herrmann1/herrmann1.c) ([README.md](2001/herrmann1/README.md]))

Cody fixed this so that the when compiling the code the program is not executed
itself by itself which just showed the usage string and exited. The [script
herrmann1.sh](2001/herrmann1/herrmann1.sh) is used to compile the program but
it's also how you invoke the program. 

He also fixed the [script herrmann1.sh](2001/herrmann1/herrmann1.sh) for
shellcheck. In particular there were quite a few:


```
SC2086 (info): Double quote to prevent globbing and word splitting.
SC2248 (style): Prefer double quoting even when variables don't contain special characters.
```

errors/warnings.

## [2001/herrmann2](2001/herrmann2/herrmann2.c) ([README.md](2001/herrmann2/README.md]))

Cody fixed this to work with both 64-bit and 32-bit compiles by changing most of
the `int`s (all but that in `main`) to `long`s. He also fixed it to compile with
clang by changing the args of main to be `int` and `char **` respectively and
changing specific references to the `argv` arg, casting to `long` (was `int` but
the 64-bit fix requires `long`) which was its old type. The original file, used
for demonstration purposes, as well as if you want to see if your system works
with the original code, is the alternate version. See the README.md for details.


## [2001/kev](2001/kev/kev.c) ([README.md](2001/kev/README.md]))

Cody slowed down the ball just a tad as it went too fast for the speed at which
the paddles move even when holding down the movement keys.

Cody also provided an alternate version which lets you use the arrow keys on
your keyboard instead of the more awkward '`,`' and '`.`'.


## [2001/westley](2001/westley/westley.c) ([README.md](2001/westley/README.md]))

Cody added the script [westley.sh](westley.sh) to automate a heap of commands
that we, the IOCCC judges, suggested, as well as some additional ones that he
thought would be fun.  He also provided the sort and punch card versions that he
added, described in the README.md, based on the author's remarks.

## [2004/arachnid](2004/arachnid/arachnid.c) ([README.md](2004/arachnid/README.md]))

Cody added an alternate version which allows those like himself used to `h`,
`j`, `k` and `l` movement keys to not get lost. Non rogue players, vi users and
Dvorak typists are invited to get lost (or use the original version)! :-)


## [2004/burley](2004/burley/burley.c) ([README.md](2004/burley/README.md]))

Cody fixed this to compile with clang and also fixed it to work.

For clang the problem was that `main()` had one arg, a `char *` and this is not
allowed in any version of clang. To get it to work took numerous changes.

First the inclusion of `setjmp.h` was necessary. Without this `longjmp()`
implicitly returned int which was used for the purpose of binary expression but
this no longer worked.

But by including `setjmp.h` it naturally made the binary expressions invalid (as
it returns void which no longer is allowed in binary expressions) so the comma
operator with `0` (`,0`) had to be used (`,1` was tried first but this did not
work right).

`longjmp()` was being called with one arg which was an element
of an `int[4][1000]` which had to be changed to a `jmp_buf p[4]` (this due to
the prototype being included).

`main()` also called itself but this was a problem so it now calls another
function `poke()` which calls itself instead (this is sometimes necessary
nowadays).

Finally the optimiser cannot be disabled so the compiler flags were changed for
this.


## [2004/gavin](2004/gavin/gavin.c) ([README.md](2004/gavin/README.md]))

Yusuke provided the `kernel` and `fs.tar` files which can be used if you cannot
normally use this entry. Instead of generating the files just use the files
provided, found under the [img/](2004/gavin/img/) directory. Note that the
`img/fs.tar` extracts into `fs/` so you will have to fix the tarball; this is
done this way to prevent extraction from the entry directory overwriting the
files and causing `make clobber` to wipe some of them out.

## [2004/jdalbec](2004/jdalbec/jdalbec.c) ([README.md](2004/jdalbec/README.md))

Cody fixed this to compile with gcc (it worked with clang). The problem was the
cpp being unable to parse the generated code (see the README.md for details) and
this ended up with a number of errors like:


```c
jdalbec.c:64:5: error: stray '##' in program
   64 | B N##B (I) ; \
      |     ^~


..

jdalbec.c:65:5: error: stray '##' in program
   65 | V F##B (B) ; \
      |     ^~
jdalbec.c:65:5: error: expected ';' before 'B'
   65 | V F##B (B) ; \
      |     ^ ~
      |     ;
```

and various other problems.


## [2004/kopczynski](2004/kopczynski/kopczynski.c) ([README.md](2004/kopczynski/README.md]))

Cody reported that this entry cannot be optimised by the compiler if it's to
work. He also added the file [kopczynski-a](kopczynski-a) to demonstrate what
happens when art more like a letter is fed to the program.


## [2004/newbern](2004/newbern/newbern.c) ([README.md](2004/newbern/README.md]))

Cody and Landon individually fixed this to work with clang. Cody then turned the
second arg to main, which clang requires to be a `char **`, to be not the same
name as a function defined earlier in the code and to use that variable which
`main()` used.

## [2004/vik2](2004/vik2/vik2.c) ([README.md](2004/vik2/README.md))

Cody fixed this to compile in Linux. Although it compiled cleanly in macOS (and
BSD?) the code failed to compile at all in Linux due to:

```c
cc -E vik2_1.c > vik2_2.c
In file included from vik2.c:945,
                 from vik2.c:959,
                 from vik2.c:972,
                 from vik2.c:1025:
vik2.c:383:8: error: no macro name given in #ifdef directive
  383 | O  \
      |        ^
In file included from vik2.c:946:
vik2.c:383:8: error: no macro name given in #ifdef directive
  383 | O  \
      |        ^
In file included from vik2.c:947:
vik2.c:383:8: error: no macro name given in #ifdef directive
  383 | O  \
      |        ^
In file included from vik2.c:948:
vik2.c:383:8: error: no macro name given in #ifdef directive
  383 | O  \
      |        ^

...

In file included from vik2.c:182:

vik2.c:992:85: error: #include nested depth 201 exceeds maximum of 200 (use -fmax-include-depth=DEPTH to increase the maximum)
  992 | I
      |                                                                                     ^
vik2.c:1497:21: error: #include nested depth 200 exceeds maximum of 200 (use -fmax-include-depth=DEPTH to increase the maximum)
vik2.c:1498:21: error: #include nested depth 200 exceeds maximum of 200 (use -fmax-include-depth=DEPTH to increase the maximum)
vik2.c:1499:21: error: #include nested depth 200 exceeds maximum of 200 (use -fmax-include-depth=DEPTH to increase the maximum)
vik2.c:1500:21: error: #include nested depth 200 exceeds maximum of 200 (use -fmax-include-depth=DEPTH to increase the maximum)
vik2.c:1501:21: error: #include nested depth 200 exceeds maximum of 200 (use -fmax-include-depth=DEPTH to increase the maximum)
vik2.c:1504:21: error: #include nested depth 200 exceeds maximum of 200 (use -fmax-include-depth=DEPTH to increase the maximum)
make: *** [Makefile:133: vik2] Error 1

```

Unfortunately the fix required heavy modification to the original file (see
below) and also inclusion of what used to be generated by the
[Makefile](2004/vik2/Makefile) and will, in Linux, give many warnings like:

```c
cc -std=gnu99 -Wall -Wextra -pedantic -Wno-strict-prototypes -Wno-implicit-function-declaration    -O3 -DFNAME='"vik2.c"' '-DSTOP=_5' vik2.c -o vik2
In file included from vik2.c:1002:
vik2_1.c: In function 'main':
vik2_1.c:1:3: warning: style of line directive is a GCC extension
    1 | # 1 "vik2.c"
      |   ^

...

```

(which does not show up in macOS) but now it at least works for both Linux and
macOS.

As for the fix itself it required changing the C pre-processor macros that
resulted in macros themselves like `#ifdef`, `#else` etc. to be `#ifdef`,
`#else` etc. and also the inclusion of the file [vik2_1.c](2004/vik2/vik2_1.c)
which used to be generated by the Makefile via `cc -E`. As one can see that file
has references to macOS things but this is not harmful in Linux. It might be
that those lines can be removed but there is no harm and since there are a lot
of it this has not been done (`vik2.c` has 1009 lines and `vik2_1.c` has 1555
lines!).


## [2005/aidan](2005/aidan/aidan.c) ([README.md](2005/aidan/README.md]))

Cody fixed the test script, described by the author in their remarks, to refer
to the proper compiled program (it's hardcoded). This had never been done and it
broke the script.


## [2005/anon](2005/anon/anon.c) ([README.md](2005/anon/README.md]))

The author stated that if `stty` does not work right on your system you can
compile it differently so that the program does not use `stty`.  Cody set this
up so that one need not update the [Makefile](Makefile). There's a fun command
that Cody provided, to try, to see a feature that the author implemented. See
the README.md for details.


## [2005/giljade](2005/giljade/giljade.c) ([README.md](2005/giljade/README.md]))

After Landon fixed the entry to compile with clang Cody noticed this does not
work at all in modern systems (see below). He fixed this to work and then he
later fixed the self-test feature.

The problem that was showing up is that with either optimising or if anything
but 32-bit (as in `-m32`) was used it would not work (at least in 64-bit
systems?). The optimising cannot be used still but it now works with both 32-bit
and 64-bit. The solution has to do with the size difference between `int` and
`long` so that the `long*E` is now `int*E`. This solves a specific problem for
linux (32-bit, 64-bit) and macOS (arm64).

To get the self-test feature to work it was required to remove from the code:

```c
O-b-f-u -s-c-a-t-e;
```

as it caused a compilation error in some of the generated code but served no
purpose, didn't affect the output of the puzzle and since the 'string' is
already in the code there is no problem omitting it.

`main()` was also changed to be in the old format:

```diff
-(B[h]=N-B,N= N+6);}main(int Z,char**Y ){char*U=Z ;
+(B[h]=N-B,N= N+6);}main(Z,Y )char**Y;{char*U=Z ;
```

Finally because clang has `-Werror` by default the program was changed to use
`make` and then `rm -f` on the output of the compiler instead. This change might
also not have been necessary if using different flags to `cc` but this felt
cleaner, somehow.



## [2005/jetro](2005/jetro/jetro.c) ([README.md](2005/jetro/README.md))

Cody added explicit linking of libm (`-lm`) for systems like linux that seem to
not do it implicitly (like macOS does).

## [2005/mikeash](2005/mikeash/mikeash.c) ([README.md](2005/mikeash/README.md))

Cody fixed this to work in linux. The problem was an unknown escape sequence,
`\N`, which caused a funny compiler error:

```c
};n b[2048];int i
mikeash.c: In function 'R':
mikeash.c:7:1: error: '\N' not followed by '{'
    7 | ;C!='\n';A()
      | ^
mikeash.c:7:1: error: incomplete universal character name \Ne
```

The problem was that in the string above there was a `\Newline` but this is
invalid C. This was changed to be `\nNewline` and then, because the code is
supposed to output itself when fed itself, the reference to `'N'` had to be
updated in both the string and the code to be `'n'`.

The array size of `c` was updated by 1 out of caution just in case as the array
is used to store at least part of the string.



## [2005/mynx](2005/mynx/mynx.c) ([README.md](2005/mynx/README.md]))

Cody fixed this so that the [configure](source/configure) script (which is not
needed but part of the entry) would work with compilers that have by default
`-Werror` like clang in macOS.

Cody also added the alt code which does scan for https. Futile, maybe, based on
how https is set up, in which case just enjoy it for what it was. But there
might be some command line that will let it work that way.

## [2005/toledo](2005/toledo/toledo.c) ([README.md](2005/toledo/README.md))

Cody fixed this to compile with some versions of clang which have an additional
defect where `main()` can only have 0, 2 or 3 args (it was 4). It now calls
another function that takes 4 args and which is what used to be `main()`.

The alternate versions were also fixed.


## [2006/birken](2006/birken/birken.c) ([README.md](2006/birken/README.md]))

Cody fixed a segfault in macOS with this entry. The problem was a missing `+1`
for strlen() with malloc(). This prevented it from working.


## [2006/borsanyi](2006/borsanyi/borsanyi.c) ([README.md](2006/borsanyi/README.md]))

Cody fixed the Makefile under some systems where the `lpthread` was not
implicitly linked in.


## [2006/monge](2006/monge/monge.c) ([README.md](2006/monge/README.md]))

Cody pointed out that without SDL1 (**not** SDL2) this will not link because two
functions that are used were removed from SDL2. Since SDL1 is still available
and since changing the code to use SDL2 would be more complicated he decided to
change the Makefile to use `sdl-config` not `sdl2-config`. Nevertheless he
points out that the entry requires x86/x86_64 CPUs. Without it it might very
well segfault (for instance it segfaulted on his MacBook Pro with the M1 chip).


## [2006/night](2006/night/night.c) ([README.md](2006/night/README.md]))

As Cody is a lost :-) `vim` user he took the author's remarks to add support
back for arrow keys in the [alternate version](2006/night/night.alt.c).


## [2006/sloane](2006/sloane/sloane.c) ([README.md](2006/sloane/README.md]))

Cody fixed this entry to work with clang which has a defect with the args to
`main()`: it requires specific types: `int` and `char **` for the first and
latter args. 

Curiously, although clang requires the types of args to be strictly
correct it allows for only one arg which Cody made it as the second arg was not
used and this allows for a closer match to the original format of the entry.

He also made sure that the Makefile links in `libm` as not all systems do this by default.

Since the author suggested that the lack of certain `#include`s might break the
program in some systems he added `-include ...` to the Makefile as well.

The [alternate version](2006/sloane/sloane.alt.c), which allows one to see what
is going on in modern systems, and which we recommend one use _first_, was
provided by Cody.


## [2006/toledo2](2006/toledo2/toledo2.c) ([README.md](2006/toledo2/README.md]))

Cody fixed a segfault in this program which was making it fail to work under
macOS - it did not seem to be a problem under linux, at least not fedora. The
problem was wrong variable types - implicit `int`s instead of `FILE *`s. It now
works with both macOS and linux.


## [2006/toledo3](2006/toledo3/toledo3.c) ([README.md](2006/toledo3/README.md]))

Cody fixed a crash and a display problem in this entry so that it now works in
modern (64-bit) systems.  The crash appears to only occur in macOS but the fix
lets it work in both linux and macOS. The problem was that it relied on 32-bits
so some `int`s were changed to `long`s. The display problem might or might not
have been a problem in linux with the old `int`s but this is no longer known.

## [2011/goren](2011/goren/goren.c) ([README.md](2011/goren/README.md]))

Cody fixed this for macOS.  Before the fix it segfaulted. It worked fine under
linux. After fixing it it was noticed that the author stated it does not work
for 64-bit so it was then tested as a 32-bit binary (linux) and 64-bit binary
(linux, macOS) and both work. It was fixed by changing some `int`s to `long`s
and now it does work with 64-bit systems as well as 32-bit systems.

Cody added the following words of wisdom: 'this is not a pipe'.


## [2011/richards](2011/richards/richards.c) ([README.md](2011/richards/README.md]))

Cody fixed a minor problem that showed up in both linux and macOS. He notes
however that as of this time this entry does not work properly with macOS. See
[bugs.md](/bugs.md) for more details.


## [2011/vik](2011/vik/vik.c) ([README.md](2011/vik/README.md]))

Cody, though he feels slightly sick :-), added a version for Windows based on
the author's comments (along with looking up the function for the right header
file). To build try the alt rule of the Makefile.

## [2012/blakely](2012/blakely/blakely.c) ([README.md](2012/blakely/README.md))

Cody added explicit linking of libm (`-lm`) as not all systems do this
implicitly (linux doesn't seem to but macOS does).

## [2012/endoh1](2012/endoh1/endoh1.c) ([README.md](2012/endoh1/README.md))

Cody added explicit linking of libm (`-lm`) as not all systems do this
implicitly (linux doesn't seem to but macOS does).


## [2012/kang](2012/kang/kang.c) ([README.md](2012/kang/README.md]))

Cody changed the code to accept the proper German for four 'vier' where before
it was spelt with the sound of V (fier not vier). But was this a bug or a
feature? He's on the fence here but he went ahead and did it anyway as it seems
useful and not having it fixed somewhat lessens the usability, especially for
those who know German and expect it to be 'vier' :-)


## [2012/vik](2012/vik/vik.c) ([README.md](2012/vik/README.md]))

Based on the author's description it should be able to get this entry to work
for Windows. With his instructions Cody added the alternate version that does
this for the few who might use Windows.

We're not sure whether we want to thank Cody or not for this :-) and he's not
sure if he wants to be thanked either :-) but we appreciate it nonetheless.


## [2013/birken](2013/birken/birken.c) ([README.md](2013/birken/README.md]))

Along with the [demo.sh](2013/birken/demo.sh) that he added, Cody also added an
alternate version which allows one to control how fast the painting is done,
based on the author's recommendations, except that Cody made it configurable at
compile time just like he did with other entries (in all but one it was
alternate code) that use `usleep()`. The alternate version and the original
version were swapped in the `To build`, `To run` and `Try` sections, with what
is normally `Alternate code` being `Original code`.


## [2013/cable3](2013/cable3/cable3.c) ([README.md](2013/cable3/README.md]))

Cody fixed this to compile with modern systems. The problems were that
`localtime()` is used differently and `time.h` being included (with SDL2 in
macOS - but see below) there was a conflicting function type. This appeared to
be a problem with macOS and only when SDL2 was included (but which as noted next
it cannot be).

The other problem is that this entry uses SDL functions that were
removed from SDL2 so the Makefile has to use `sdl-config` and not `sdl2-config`.
This meant that at one point to be strictly technical, the removal of
`localtime()` wasn't necessary but this change was left in place anyway.

Later on in an updated macOS (problem discovered in macOS Sonoma) the entry
failed to compile again also due to `localtime()` so he removed the prototype
entirely to solve the problem.

Cody also slightly improved the `runme` script to not assume that the program has
been compiled by running `make clobber all || exit 1` and he also made it pass
`shellcheck` (using `[[ .. ]]` over `[ .. ]`).

As well, based on the author's remarks, Cody added the [alternate
code](2013/cable3/cable3.alt.c) which should be compilable for Windows/MS Visual
Studio. This is done by in the compile line undefining `KB` (`-UKB`) and then in
the source code defining `KB` to what the author suggested,
`(kb=H(8),kbhit())&&(r[1190]=getch(),H(7))`. It need hardly be mentioned that
this will not link in Unix systems (including macOS).

Finally Cody provided the [bios.asm](2013/cable3/bios.asm) that the author
referred to, found at the [GitHub repo for the
entry](https://github.com/adriancable/8086tiny/tree/master).

## [2013/dlowe](2013/dlowe/dlowe.c) ([README.md](2013/dlowe/README.md))

Cody added the source code that we suggested one should compile and run with
different compilers as [fun.c](2013/dlowe/fun.c). He modified the Makefile so
that running `make all` will compile it, saving you the effort.

He also provided the script [slen.sh](2013/dlowe/slen.sh) which is based on the
author's remarks, giving a script that shows the spark line of the file lengths
(as in `wc -c`), fixing it for shellcheck. These fixes were applied in the
author's remarks as well.

Since the author called the program `sparkl` Cody modified the Makefile so that
running `make all` will create a symlink to `dlowe` as `sparkl`. Running `make
clobber` will delete both and running `make clobber all` will ensure that the
symlink is created.

Cody also added the [demo.sh](2013/dlowe/demo.sh) script to more easily try the
program.

<<<<<<< HEAD
=======
## [2013/endoh4](2013/endoh4/endoh4.c) ([README.md](2013/endoh4/README.md))

Cody added the [run.sh](2013/endoh4/run.sh) script which temporarily turns off
the cursor as suggested by the author, with the addition that if no file is
specified it will feed the source code [endoh4.c](2013/endoh4/endoh4.c) to the
program rather than the file specified. It does not try and detect if the file
exists or can be read as that will be handled by the shell/program.


>>>>>>> 80c6d804
## [2013/endoh4](2013/endoh4/endoh4.c) ([README.md](2013/endoh4/README.md))

Cody added the [run.sh](2013/endoh4/run.sh) script which temporarily turns off
the cursor as suggested by the author, with the addition that if no file is
specified it will feed the source code [endoh4.c](2013/endoh4/endoh4.c) to the
program rather than the file specified. It does not try and detect if the file
exists or can be read as that will be handled by the shell/program.


## [2013/hou](2013/hou/hou.c) ([README.md](2013/hou/README.md))

Cody fixed the Makefile so that this would work properly. Before this the use of
the program just did what the judges' remarks said as far as how it might
violate rule 2: the program is really just a decompressor to generate the
real source of the program. So the source of the entry has to be compiled and
then run, and the output has to be compiled to be `hou`. This allows the real
program to be used. Thus the Makefile rule looks like:

```makefile
${PROG}: ${PROG}.c
	${CC} ${CFLAGS} $< -o $@ ${LDFLAGS}
	./${PROG} | ${CC} ${CFLAGS} -xc - -o $@ ${LDFLAGS}
```



which then compiles like:

```sh
cc -std=gnu11 -Wall -Wextra -pedantic -Wno-sign-compare -Wno-strict-prototypes    -O3 hou.c -o hou -lm
./hou | cc -std=gnu11 -Wall -Wextra -pedantic -Wno-sign-compare -Wno-strict-prototypes    -O3 -xc - -o hou -lm
```

The `LDFLAGS` were updated to have `-lm` as the author suggested it uses the
`math.h` library which not all systems link in by default (linux for instance
does not).

Further, after the file 2013/hou/doc/example.markdown was moved to
[2013/hou/doc/example.md](2013/hou/doc/example.md) to match the rest of the repo
this broke `make` which Cody also fixed.


## [2013/morgan1](2013/morgan1/morgan1.c) ([README.md](2013/morgan1/README.md))

Cody added explicit linking of libm (`-lm`) as not all systems do this
implicitly (linux doesn't seem to but macOS does).


## [2014/maffiodo1](2014/maffiodo1/maffiodo1.c) ([README.md](2014/maffiodo1/README.md]))

Cody fixed the build for this entry: it does not require SDL2 but SDL1 so there
were linking errors.


## [2015/endoh3](2015/endoh3/prog.c) ([README.md](2015/endoh3/README.md]))

Cody fixed this to compile with linux which was having a problem with duplicate
symbols of `main()`. The fix is through the option `-fcommon` which will let it
compile like it does with macOS.

Cody also made it easier to enjoy the theme of [Back to the
Future](https://en.wikipedia.org/wiki/Back_to_the_Future) using this entry by
simply typing `make back_to` or `make mullender`.


## [2015/hou](2015/hou/prog.c) ([README.md](2015/hou/README.md))

Cody added explicit linking of libm (`-lm`) for systems that do not do this
(linux doesn't seem to but macOS does).


## [2015/yang](2015/yang/prog.c) ([README.md](2015/yang/README.md]))

Cody fixed an unfortunate typo in the Makefile that was preventing some of the
files from compiling properly, trying instead to compile already compiled code.

He also added explicit linking of libm (`-lm`) for systems that do not do this
(linux seems to not but macOS does).

## [2018/bellard](2018/bellard/prog.c) ([README.md](2018/bellard/README.md))

Cody added explicit linking of libm (`-lm`) for systems that do not do this
(linux doesn't seem to but macOS does).

## [2018/ferguson](2018/ferguson/prog.c) ([README.md](2018/ferguson/README.md))

Cody, with irony well intended :-), fixed the [test.sh
script](2018/ferguson/test.sh) for portability, shellcheck, making it executable
and other things, fixed dead links in the man page, updated the test-strings.txt
file and other things as well.

Landon notes that Cody will probably never finish changes in his entries and
that's probably true: let's just say that for the IOCCC I'm (Cody) a weasel! :-)
(but isn't that kind of the point ? :-) )

## [2018/hou](2018/hou/prog.c) ([README.md](2018/hou/README.md))

Cody added explicit linking of libm (`-lm`) for systems that do not do this
(linux doesn't seem to but macOS does).


## [2019/burton](2019/burton/prog.c) ([README.md](2019/burton/README.md]))

Cody fixed the Makefile which had a bad character, a '%' instead of a '$' which
caused a rule to fail.


## [2019/ciura](2019/ciura/prog.c) ([README.md](2019/ciura/README.md]))

Cody fixed invalid bytes error in `tr` in the scripts. He notes that at least on
his systems (macOS and fedora linux) the alternative languages do not work.
Perhaps that is the wrong locale or it's unable to come up with perfect pangrams
but one will not get errors now (it did not work before the fixes either).


## [2019/diels-grabsch1](2019/diels-grabsch1/prog.c) ([README.md](2019/diels-grabsch1/README.md]))

Cody made the author's statement that the entry compiles cleanly true by fixing
`warning: a function declaration without a prototype is deprecated in all
versions of C ` (in main()). Not strictly necessary but if he's making fixes he
might as well.


## [2019/diels-grabsch2](2019/diels-grabsch2/prog.c) ([README.md](2019/diels-grabsch2/README.md]))

Cody made the author's statement that the entry compiles cleanly true by fixing
`warning: a function declaration without a prototype is deprecated in all
versions of C` (in main()). Not strictly necessary but if he's making fixes he
might as well.

## [2019/dogon](2019/dogon/prog.c) ([README.md](2019/dogon/README.md))

Cody added explicit linking of libm (`-lm`) for systems that do not do this
(linux does not seem to but macOS does).

He also fixed the Makefile so that it compiles with clang in linux.

## [2019/endoh](2019/endoh/prog.c) ([README.md](2019/endoh/README.md]))

As this is a backtrace quine having the optimiser enabled is not a good idea so
Cody disabled it. For this same reason he also added the `-g` flag to the
compilation as debugging symbols might just be useful for an entry that's
supposed to segfault :-)

## [2019/poikola](2019/poikola/prog.c) ([README.md[(2019/poikola/README.md))

Cody added a missing rule to the Makefile.

## [2019/karns](2019/karns/prog.c) ([README.md](2019/karns/README.md]))

Cody reported that with `-O` level > 0 this program segfaults (sometimes?). He's
not sure why as it worked fine before on the same systems tested but `-O0`
appears to fix the problem in both macOS and linux. Perhaps this is the problem
that the author reported where it sometimes segfaults but Cody did not try
debugging it since it works with `-O0`.

He also added the script [demo.sh](2019/karns/demo.sh) to showcase the entry a
bit more easily.

## [2020/ferguson2](2020/ferguson1/prog.c) ([README.md](2020/ferguson1/README.md))

Cody, with intentional irony here :-), fixed formatting, links and typos in
various files.

He improved the [termcaps.c test utility](2020/ferguson1/termcaps.c), bug fixed
[play.sh](2020/ferguson1/play.sh), fixed other scripts and the Makefile, changed
some files to be markdown (and fixed problems that he caused in doing so :-) ),
fixed typos and formatting and he also fixed some issues that occurred when
files were renamed to `.md` from `.markdown`.

Most importantly he also added some corrections to the vital [Double
layered chocolate fudge cake recipe](2020/ferguson1/chocolate-cake.md) :-)

Yes the irony here is as rich as the chocolate cake: the question is do you know
how rich it is? If not and you like chocolate I (that is Cody :-) ) highly
recommend you give it a go! :-)

## [2020/ferguson2](2020/ferguson2/prog.c) ([README.md](2020/ferguson2/README.md))

Cody, with intentional irony here :-), fixed formatting, links and typos in
various files.

He also fixed some issues that occurred when files were renamed to `.md` from
`.markdown`.

Most importantly he also added some corrections to the vital [Double
layered chocolate fudge cake recipe](2020/ferguson2/chocolate-cake.md),
enciphered though it is :-)


## [2020/kurdyukov2](2020/kurdyukov2/prog.c) ([README.md](2020/kurdyukov2/README.md))

Cody added `-L`/`-I` paths to the Makefile to let this compile more easily if
the user has installed the appropriate library with
[MacPorts](https://www.macports.org) (with the default MacPorts prefix
`/opt/local`).<|MERGE_RESOLUTION|>--- conflicted
+++ resolved
@@ -1629,8 +1629,7 @@
 Cody also added the [demo.sh](2013/dlowe/demo.sh) script to more easily try the
 program.
 
-<<<<<<< HEAD
-=======
+
 ## [2013/endoh4](2013/endoh4/endoh4.c) ([README.md](2013/endoh4/README.md))
 
 Cody added the [run.sh](2013/endoh4/run.sh) script which temporarily turns off
@@ -1640,7 +1639,6 @@
 exists or can be read as that will be handled by the shell/program.
 
 
->>>>>>> 80c6d804
 ## [2013/endoh4](2013/endoh4/endoh4.c) ([README.md](2013/endoh4/README.md))
 
 Cody added the [run.sh](2013/endoh4/run.sh) script which temporarily turns off
