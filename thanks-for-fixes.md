# Thanks for all the fixes

.. and thanks for all the fish.  :-)


## Thank you honor roll

There are several people who have contributed to the above mentioned
several thousand changes and important improvements.

We call out the extensive contributions of [Cody Boone
Ferguson](https://www.ioccc.org/winners.html#Cody_Boone_Ferguson) who is
responsible for many of the improvements including many, many **very complicated
bug fixes** such as [2001/anonymous](2001/anonymous/anonymous.c) and
[2004/burley](2004/burley/burley.c), making entries not require
`-traditional-cpp` (which are **very complicated fixes**), fixing entries to
compile with clang, fixing entries to work with macOS (some of which are **very
complicated** such as [1998/schweikh1](1998/schweikh1/schweikh1.c)), providing
alternate code where useful or necessary, fixing where possible dead links and
otherwise removing them, typo and consistency fixes, improving **ALL
_Makefiles_** and writing the [sgit tool](https://github.com/xexyl/sgit) that we
installed locally and have used to easily run `sed` on files in the repository
to help build the website.  Thank you **very much** for your extensive efforts
in helping improve the IOCCC presentation of past IOCCC winners and making many
many past entries work with modern systems!

[Yusuke Endoh](https://www.ioccc.org/winners.html#Yusuke_Endoh) supplied a
number of important bug fixes to a number of past IOCCC winners. Some of those
fixes were **very technically challenging** such as
[1989/robison](1989/robison/robison.c), [1990/cmills](1990/cmills/cmills.c),
[1992/lush](1992/lush/lush.c) and [2001/ctk](2001/ctk/ctk.c). Thank you **very
much** for your help!

A good number of the [past winners of the
IOCCC](https://www.ioccc.org/winners.html) tested, identified and helped correct
and/or improve the write-ups of fellow IOCCC winners for the year that they won.
The list of those past winners is too long to mention: nevertheless the [IOCCC
judges](https://www.ioccc.org/judges.html) **very much appreciate** those who
helped improve the presentation of their fellow IOCCC winners.


## Thank you list since 2021 Jan 01

To avoid having to change numerous "_README.md_" files to add thank you notes,
we centralize them below.

The [IOCCC judges](https://www.ioccc.org/judges.html) wish to recognize the many
important contributions to the IOCCC presentation of past IOCCC winners.
We are pleased to note the many contributions, **made since 2021 Jan 01**,
on a winner by winner basis.

## Makefile fixes and improvements

Cody made a variety of changes in all Makefiles, sometimes to get an entry to
work, all noted below, but he also **improved them all** in at least one or two
ways.

For instance he changed the `LIBS` variable to `LDFLAGS` as that is the standard
variable. This simplifies compiling without having to modify the Makefile which
can be useful if something changes or if someone is trying to fix an entry but
forgets to change the Makefile or even if they don't want to make a change due
to a temporary test. These would of course depend on the compiler invocation but
since `LDFLAGS` is standard it is more likely to be used by default so no need
to check the Makefiles.

Sometimes there were bad characters or rules that caused the entry to fail to
compile or not work in some way.

Where useful he added some notes to the Makefiles during compilation to let one
know of certain problems or features that matter.

There were some other fixes as well including typos in the Makefiles.

## [1984/anonymous](1984/anonymous/anonymous.c) ([README.md](1984/anonymous/README.md))

Cody fixed this to work for macOS.

The problem was to do with the way that the `read(2)` function was redefined.
With macOS the second arg needs to be a `void *` and this also necessitated some
casts to `int` (on the second arg) in the call to `write(2)` (in `read()`).

By request, the original code is provided as
[anonymous.alt.c](1984/anonymous/anonymous.alt.c) so that one can look at it and
the famous tattoo:

![1984-anonymous-tattoo.jpg](1984/anonymous/1984-anonymous-tattoo.jpg)

which was done in 2005 by [Thomas
Scovell](https://web.archive.org/web/20070120220721/https://thomasscovell.com/tattoo.php).


## [1984/decot](1984/decot/decot.c) ([README.md](1984/decot/README.md]))

Cody fixed this to not require `-traditional-cpp` which not all compilers
support (clang does not support it for example). Clang is also more strict about
the args' types in `main()` and this was also a problem that Cody fixed, making
it work with both clang and gcc - in macOS. It was then noticed that with clang
in linux it did not work so this had to be further fixed which Cody also did.
For the original code with the gcc fix (noted below), see the alternate code
section in the README.md file.

Originally Yusuke supplied a patch so that this entry would compile with gcc -
but not clang - or at least some versions.


## [1984/mullender](1984/mullender/mullender.c) ([README.md](1984/mullender/README.md]))

Cody provided an alternate version which was an improved version from the judges
so that everyone can enjoy it with systems that are not VAX/PDP. We also refer you
to the [FAQ](faq.md) as there are some winning entries that also let one enjoy
it - with more to them of course!

Cody also added the [gentab.c](1984/mullender/gentab.c) file, modified to
compile with modern systems, which the author noted in their remarks which Cody
also found.


## [1985/applin](1985/applin/applin.c) ([README.md](1985/applin/README.md]))

Yusuke provided a patch to get this to not crash and Cody fixed this to
work with macOS (it printed the string `H????` in a seemingly infinite loop,
each time printing another `?`).

The problem with the crash is that it destructively rewrites string literals but
with `strdup()` it's safe.

For macOS it's because there was no prototype for `execlp()` and macOS has
problems with missing prototypes for some functions (this was also seen when
Cody fixed [1984/anonymous](/1984/anonymous/anonymous.c) for macOS as well).
Ironically this fix was discovered through linux!

NOTE: originally this entry did not print a newline prior to returning to the
shell, after the output (despite having `\n` in the string - can you figure out
why?) but to make it more friendly to users Cody made it print a `\n` prior to
returning to the shell. The original version does not have this change.


## [1985/lycklama](1985/lycklama/lycklama.c) ([README.md](1985/lycklama/README.md]))

Cody fixed this to compile with modern compilers. In the past one could get away
with defining some macro to `#define` and then use `#foo` to have the same
effect as using `#define` but this does not work in modern systems so Cody
changed the `#o` lines to `#define`. The
[lycklama.alt.c](1985/lycklama/lycklama.alt.c) is the original source
code as it provides some fun input for the entry.

Yusuke provided some useful information that amounts to an alternate version
that Cody added. See the README.md for details.


## [1985/sicherman](1985/sicherman/sicherman.c) ([README.md](1985/sicherman/README.md]))

Cody fixed this _very twisted entry_ to not require `-traditional-cpp`. He'd
like to refer you to the original file in
[sicherman.alt.c](1985/sicherman/sicherman.alt.c) and he suggests that you then compare it
to [sicherman.c](1985/sicherman/sicherman.c) for some good old C-fashioned fun!

Later on Cody improved the fix so that it looks much more like the original
entry which can be found in
[1985/sicherman/sicherman.orig.c](1985/sicherman/sicherman.orig.c).


## [1986/hague](1986/hague/hague.c) ([README.md](1986/hague/README.md]))

Cody added alt code that uses `fgets()` to avoid alarming and annoying warnings
about `gets()` being unsafe. The reason this is alt code, at least for now, is
that although it will print the results in both forms of invocation, after the
output in one invocation form it will segfault. This might be addressed later on
or it might be decided that it is worth it, with a caveat in the Makefile or at
least the README.md file, since it still prints out the correct output, though
that seems like it might not be so ideal unless it can be fixed (which might be
done). See the [bugs.md](/bugs.md) file for details.

## [1986/holloway](1986/holloway/holloway.c) ([README.md](1986/holloway/README.md]))

Cody fixed this to compile and work with clang (it already worked with gcc).
The problem was that clang is more strict about the type of second arg to
main(). However simply changing it to a `char **` and updating the `*s` to `**s`
caused a segfault. By adding a new variable, `char *t`, initialising it to `s`
and then using `t` instead of `s` it compiles and runs successfully under clang
and gcc.


## [1986/marshall](1986/marshall/marshall.c) ([README.md](1986/marshall/README.md]))

Cody got this to compile and work with clang. It did not work with clang because
it is more strict about the second and third args to `main()` and the third arg
was an `int`.  He notes that he tried to keep the ASCII art as close to the
original as possible. The line lengths are the same but some spaces had to be
changed to non-spaces.

A very funny problem occurred depending on the compiler and whether or not the
optimiser is enabled that had to be fixed: one compiler would work fine but
another might enter an infinite loop or segfault but then once the optimiser
state was changed the compiler that worked no longer worked (in the same was as
the other one not working) and the one that didn't work did! We encourage you to
see the README.md file to see how odd this problem was and what Cody did to fix
it!


## [1986/wall](1986/wall/wall.c) ([README.md](1986/wall/README.md]))

We used a patch provided by Yusuke to make this work with gcc (in particular the
patch uses `strdup()` on two strings).

Cody fixed this so that it does not require `-traditional-cpp`. This took a fair
bit of tinkering as this entry *is* strange. The original code is provided to
allow one to easily see how different C was in those days. See the README.md
file for details.


## [1987/wall](1987/wall/wall.c) ([README.md](1987/wall/README.md]))

Cody made this safer by using `fgets()` instead of `gets()`. This prevents an
annoying and potentially alarming warning at compiling, linking or runtime.
Though this could be partly remedied through redirecting `stderr` to `/dev/null`
this would not truly resolve the problem either and in order to avoid the
warning one would have to always redirect `stderr` to `/dev/null`.

Later Cody improved upon the `gets()`/`fgets()` change to make it more like the
original by redefining `gets()` to use `fgets()` (with the correct args) so that
the code can refer to `gets()` instead.


## [1987/westley](1987/westley/westley.c) ([README.md](1987/westley/README.md]))

Cody fixed this for modern systems. The problem was `'assignment to cast is
illegal, lvalue casts are not supported'`. For the original file see the
README.md file.


## [1988/dale](1988/dale/dale.c) ([README.md](1988/dale/README.md]))

Cody fixed this twisted entry (as we called it :-) ) for modern compilers,
including making it no longer require `-traditional-cpp`. There were two
problems here to fix, which Cody did.

One, as noted above, was that the entry required `-traditional-cpp`
(which <strike>not all compilers support</strike> `clang` does not support)
It needed that option in modern systems because of two things it did:

```c
#define a(x)get/***/x/***/id())

/* ... */

p Z=chroot("/");L(!a(u)execv((q(v="/ipu6ljov"),v),C);Z-=kill(l);

/* ... */

case_2:L(!--V){O/*/*/c*c+c);wait(A+c*c-c);L(!Z)f(A,"\n",c);return(A*getgid());};C++;
```

This macro, `a`, formed the functions (the names) `getuid()` and `getgid()`, but
this no longer works.  The code still uses the macro `a` to form the names but
it's done differently, using the C token paste operator `##`. It's done like
thus:

```diff
--- i/1988/dale/dale.c
+++ w/1988/dale/dale.c
@@ -9,18 +9,18 @@
 #define L if
 #define I goto
 #define l 1
 #define f write
 #define J else
-#define a(x)get/***/x/***/id())
+#define a(x)get##x##id())
```

The second is that
<<<<<<< HEAD

```c
for/*/(;;);/*/k()){O/*/*/c);
```

cannot form `fork())` in modern C compilers. Since it was not done through a
macro it was simply changed to be 'fork()', rather than adding a new macro.

=======

```c
for/*/(;;);/*/k()){O/*/*/c);
```

cannot form `fork())` in modern C compilers. Since it was not done through a
macro it was simply changed to be 'fork()', rather than adding a new macro.

>>>>>>> 1dbaddfb
(What is quite fun is that at least some C pre-processors can form these
constructs! Can you figure out why this is?)

The other problem that could not be resolved by the `-traditional-cpp` was that
modern compilers do not allow directives like:

```c
#define _ define
+#_ P char
+#_ p int
+#_ O close(
...
```

so Cody changed the lines to be in the form of:

```c
#define foo bar
```

However, to keep the entry as close to as possible in look, Cody kept the `_`
macro in place it's just no longer used.

See the README.md file for details on the original code, provided as an alt
version in case you have an older compiler or wish to try `-traditional-cpp`.


## [1988/isaak](1988/isaak/isaak.c) ([README.md](1988/isaak/README.md]))

Cody fixed this to work for modern systems. The problem was that the important
function, a redefinition of `exit()`, was not being called in main(). The
original version is in [1988/isaak/isaak.alt.c](1988/isaak/isaak.alt.c). See the
README.md file for more details.


## [1988/phillipps](1988/phillipps/phillipps.c) ([README.md](1988/phillipps/README.md]))

Cody fixed this for modern systems. It did not compile with clang because it
requires the second and third args to `main()` to be `char **` but even before
that with gcc it printed random characters. After fixing it for clang by
changing `main()` to call the new function `pain()` (chosen because it's a pain
that clang requires these args to be `char **` :-) ) with the correct args it
now works.

## [1988/reddy](1988/reddy/reddy.c) ([README.md](1988/reddy/README.md))

Cody made this use `fgets()` to prevent annoying warnings during compiling,
linking and runtime, the latter of which being the most annoying.


## [1988/spinellis](1988/spinellis/spinellis.c) ([README.md](1988/spinellis/README.md]))

Cody provided an [alternate version](1988/spinellis/spinellis.alt.c) so that
this will work with compilers like clang. An alternate version had to be
provided because not doing so would be tampering with the file too much. It
would work but it would not show the same creativity. The original file exploits
a fun mis-feature that works with gcc but not clang. This resulted in a change
of rules which is another reason to not modify the original. See the README.md
file for details on the alternate code.

Meanwhile Cody was twisted enough to point out (though to be fair he felt sick
doing this) that with a slight modification this entry can be C++ instead. We don't
thank him for this ghastly point! :-)


## [1988/westley](1988/westley/westley.c) ([README.md](1988/westley/README.md]))

The [original version](1988/westley/westley.alt.c), provided as alternate code,
was fixed by Misha Dynin, based on the judges' remarks so that this would work
with modern C compilers. We encourage you to try the alternate version to see
what happens with current compilers! See the README.md files for details.


## [1989/fubar](1989/fubar/fubar.c) ([README.md](1989/fubar/README.md]))

Cody got this to work with modern systems. The `main()` issues were an
`#include` had to be added along with fixing the path (due to `.` not being in
`$PATH`) to files referred to in the code.


## [1989/jar.2](1989/jar.2/jar.2.c) ([README.md](1989/jar.2/README.md]))

Cody fixed this to work with modern compilers. Modern compilers do not allow
code like:

```c
#define D define
#define a include

#D foo bar
#a <stdio.h>
```

He notes that there _is_ a way to get it (or something close to it) to work. Do
you know how?


## [1989/ovdluhe](1989/ovdluhe/ovdluhe.c) ([README.md](1989/ovdluhe/README.md]))

Cody provided an [alternate version](1989/ovdluhe/ovdluhe.alt.c) based on the
author's remarks. See the README.md for details.


## [1989/paul](1989/paul/paul.c) ([README.md](1989/paul/README.md]))

Cody fixed a segfault under macOS. The problem was that the int (from `#define
f`) should be a long. This became apparent when he was using lldb and saw that
the type of a pointer was too `long` :-)


## [1989/robison](1989/robison/robison.c) ([README.md](1989/robison/README.md]))

Yusuke Endoh fixed this to compile under modern systems. To see the changes
made, try:


```sh
git diff d2a42f42e8f477f29e9d5ed09ce2bb349eaf7397..9d63c37f490da333fbb1ed7db9571902570d4bad 1989/robison/robison.c
```

(It adds the C token pasting operator `##` instead of `/**/`.)


## [1989/tromp](1989/tromp/tromp.c) ([README.md](1989/tromp/README.md]))

We used a patch from Yusuke to get this to compile under gcc.

Cody fixed this to work with clang by further changing the variable `a` to be
not the third argument to `main()` but instead be a variable declared in
`main()`.

Cody also bug fixed it so that the high score file would work (it was not even
being created) and after this making sure the terminal stayed sane (the letter
'`u`' could not be typed and echo was disabled outright after the segfault fix /
high score file was reinstated). Although we appreciate the help here, he
cynically noted that he had to have an IOCCC
[Tetris](https://en.wikipedia.org/wiki/Tetris) working (this of course was not
his only reason :-) )


## [1989/westley](1989/westley/westley.c) ([README.md](1989/westley/README.md]))

Cody got some of the versions (the original and `ver0`) to work with some
versions of `clang`. Unfortunately there are some defects in `clang` that break
this entry either in full or in part.

Cody provided the compile.sh script to generate the files and then try and
compile them (which ones succeed depend on whether or not clang is the
compiler). The script allows one to change the path of the compiler if they have
another one. See the README.md for details.

As there are some important notes on this in the README.md file we have left the
details in that file and further details are in the [bugs.md](bugs.md) file.


## [1990/baruch](1990/baruch/baruch.c) ([README.md](1990/baruch/README.md]))

Cody added an [alternate version](1990/baruch/baruch.alt.c) which allows certain
compilers to compile the code, based on the author's remarks.


## [1990/cmills](1990/cmills/cmills.c) ([README.md](1990/cmills/README.md]))

Yusuke got this to work in modern systems (it previously resulted in a bus
error).

To prevent alarming warnings at linking or runtime Cody made the entry use
`fgets()` rather than `gets()`. He notes that another option would have been to
redirect `stderr` to `/dev/null` but he did not think of that at the time.

Cody later improved upon the `gets()`/`fgets()` fix to make it more like the
original where the code can refer to `gets()` in the way it originally did. This
was done through a macro to redefine `gets`.

BTW: Cody asks the following question: if the compiler compiles, the linker
links and the user executes does that make the compiler the jury, the linker the
judge and user the executioner? :-)


## [1990/dds](1990/dds/dds.c) ([README.md](1990/dds/README.md]))

Yusuke and Cody in conjunction fixed this for modern systems (both fixed a
different compiler error but more fixes were also made).

Yusuke added the comma operator for a binary expression with `free(3)` which is
is a compiler error because `free()` returns void. Cody then made it slightly more like the
original in this way by redefining `free` to have the comma operator itself.

Cody fixed another compiler error by removing the erroneous prototype to
`fopen()`.  Cody also changed a file to be a proper `FILE *` and fixed a typo in
[LANDER.BAS](1990/dds/LANDER.BAS).

Cody also made this use `fgets()` instead of `gets()` to make it safer and to
prevent an annoying and potentially alarming warning at compiling and/or linking
and/or runtime, the latter of which is unfortunately interspersed with the
output of the program.

Later Cody improved the `gets()`/`fgets()` fix by redefining `gets()` to use
`fgets()`. Notice that the original entry used `fgets()` in one case as it has
to read from another file and in this place nothing was changed.

With these improvements the entry looks much more like the original!

## [1990/jaw](1990/jaw/jaw.c) ([README.md](1990/jaw/README.md]))

Cody fixed the script to work properly in modern environments (to do with `$PATH`
not having `.` in it). He notes that with an invocation in the try section will
with macOS show what appears to be an error message but is actually okay. He
gives more information in the [bugs.md](/bugs.md) file.

NOTE: as `btoa` is not common we used a ruby script from Yusuke.


## [1990/tbr](1990/tbr/tbr.c) ([README.md](1990/tbr/README.md]))

Cody fixed this to work with modern compilers; `exit(3)` returns void but the
function was used in a binary expression so this wouldn't even compile. Cody
also changed the code to use `fgets()` instead of `gets()` so one would not get
a warning about the use of `gets()` at linking time or execution, the latter of
which was causing confusing output due to the warning being interspersed with
the program's interactive output.

Cody later improved his fix so that it looks more like the original. A problem
that usually occurs with `gets()` to `fgets()` is for 'backwards compatibility'
(so the man page once said) `fgets()` retains the newline and `gets()` does not.
In this program if one does not remove the newline it breaks the program. This
usually requires that one check that `fgets()` does not return NULL but with
some experimenting this proved to seem to not be a problem here so by adding a
couple macros that redefine `exit()` and `gets()` a whole binary expression
could be removed (thus removing an extra `exit()` call) and it now almost looks
like the same as the original.

Additionally, Cody fixed the shortened version provided by the author in the
same way as the original entry, first the compile fix and then later on making
it look more like the original by redefining `exit` and also redefining `gets()`
to be `fgets()` in the same way that the original entry is. This way the alt
version is equivalent in function, like the author intended, but more compact.

## [1990/theorem](1990/theorem/theorem.c) ([README.md](1990/theorem/README.md]))

Cody fixed this to compile with modern systems.

He also fixed some bugs that impacted the usability of this program including some
segfaults under modern systems (and possibly in some cases earlier systems) with
this entry.  Originally we noted that the 4 trailing args '0 0 0 0' were
required on systems that dump core when NULL is dereferenced but this problem
showed itself in modern systems even with the 4 '0 0 0 0'. He also fixed a
segfault if not enough args are specified and fixed the code so that the
generated `fibonacci.c` actually works; before it just printed `0` over and over
again (since it did not work anyway a segfault prevention was added here). He
also fixed some array addressing (some of which might not be strictly necessary
but as he was testing the `fibonacci.c` bug he ended up changing it anyway).

Finally he changed this program to use `fgets()` not `gets()` to make it safer
and to prevent a warning about `gets()` at linking or runtime. Since this
program is so incredible the extra fixes were deemed worth having and this is why
it was done.

Cody disabled a warning in the Makefile that proved to be a problem only with
clang in linux but which was defaulting to an error. This way was the simplest
way to deal with the problem in question due to the way the entry works.

Yusuke pointed out that `atof` nowadays needs `#include <stdlib.h>` which was
used in order to get this to work initially (prior to this output was there but
incomplete).

## [1990/stig](1990/stig/stig.c) ([README.md](1990/stig/README.md))

Cody fixed the paths in the Makefile so that this would build in linux (it
worked fine in macOS).


## [1990/westley](1990/westley/westley.c) ([README.md](1990/westley/README.md]))

Cody fixed this for modern systems. It had `1s` in places for a short int which
was changed to just `1`.  Since it's instructional to see the differences he has
provided an alternate version, [westley.alt.c](1990/westley/westley.alt.c) which
is the original code.


## [1991/brnstnd](1991/brnstnd/brnstnd.c) ([README.md](1991/brnstnd/README.md]))

Cody fixed this for modern systems. There were two invalid operands to binary
expression (`char *` and `void` and `int` and `void`) to resolve and
additionally a mis-feature of the C pre-processor which no longer works had to
be changed as well in order to get this to compile. In particular the macro `C`,
defined as `C =G` to make `+=` and similar operators no longer works.  The
invalid operands to binary expressions were resolved with the comma operator.


## [1991/dds](1991/dds/dds.c) ([README.md](1991/dds/README.md]))

Cody fixed a segfault that prevented this entry from working in any condition
and he also made an [alternate version](1991/dds/dds.alt.c) that works with
`clang`. The alternate code, described in the README.md file, is what is needed
for clang.  Reading it might be instructive even if you have gcc.


## [1991/westley](1991/westley/westley.c) ([README.md](1991/westley/README.md]))

Cody fixed a segfault in this program which prevented it from working. The
problem was that the read-only char array `char *z[]` was being written to. The
fix was to change it to `char z[][100]` in two spots (see if you can determine
why two places, not one!). Why 100 when the longest string is < 100? Because a
shorter value caused strange output and it's easier to just choose a larger
value that works without having to find the correct value.


## [1992/adrian](1992/adrian/adrian.c) ([README.md](1992/adrian/README.md]))

Cody changed the location that it used `gets()` to be `fgets()` instead to make
it safer and to prevent annoying warnings during compiling, linking or runtime
(interspersed with the program's output).

Later Cody improved the change to `fgets()` to make it slightly more like the
original. This still requires the additional stripping of the newline inside the
loop but now it uses what looks like before, just a call to `gets()`.

One might think that simply changing the gets() to fgets() (with stdin) would
work but it did not because `fgets()` stores the newline and `gets()` does not.
The code was relying on not having this newline. With `fgets()` the code
`if(A(Y)) puts(Y);` ended up printing an extra line which made the generation of
some files (like `adhead.c`) fail to compile. Why? There was a blank line after
a `\` at the end of the first line of a macro definition!  Thus the code now
first trims off the last character of the buffer read to get the same correct
functionality but in a safe way and non obnoxious way.

But the improvement so that it uses `gets()` could not be changed to have the
macro do the removal of the extra line (as in with a comma operator or a `&&`)
as this caused compilation errors with another generated file (`adwc.c`). Thus
after the `gets()` call in the line that looks like:

```c
while( gets(Y) ){ Y[strlen(Y)-1]='\0'; if(A(Y)) puts(Y); }
```

one must keep the `Y[strlen(Y)-1]='\0';` part and keep it there.

This is a complex change due to the way the program and Makefile generate
additional tools.


## [1992/gson](1992/gson/gson.c) ([README.md](1992/gson/README.md]))

Cody changed the buffer size in such a way that `gets()` should be safe
(theoretically) as it comes from the command line (though it can also read input
from stdin after starting the program). Ideally `fgets()` would be used but this
is a more problematic.  Previously it had a buffer size of 256 which could
easily overflow. In this entry `gets()` is used in a more complicated way:
first `m` is set to `*++p` in a for loop where `p` is argv. Later `m` is set to
point to `h` which was of size \256. `gets()` is called as `m = gets(m)`) but
trying to change it to use `fgets()` proved more a problem. Since the input must
come from the command line Cody changed the buffer size to `ARG_MAX+1` which
should be enough (again theoretically) especially since the command expects
redirecting a dictionary file as part of the command line. This also makes it
possible for longer strings to be read (in case the `gets()` was not used in a
loop).


## [1992/kivinen](1992/kivinen/kivinen.c) ([README.md](1992/kivinen/README.md]))

It was observed that on modern systems this goes much too quick. Yusuke created
a patch that calls `usleep()` but Cody thought the value was too slow so he made
it a macro in the Makefile `Z`, defaulting at 15000. You can reconfigure it
like:

```sh
make clobber Z=1000 all
```

This was not made an alternate version because it moves so fast that it's nigh
impossible to use otherwise.

Yusuke also noted that there is a bug in the program where right after starting
it moves towards the right but if you click the mouse it goes back.


## [1992/lush](1992/lush/lush.c) ([README.md](1992/lush/README.md]))

Yusuke supplied a patch which makes this work with gcc. Due to how it works (see
Judges' remarks in the README.md file) this will not work with clang.

Cody also provided the `runme.sh` script to demonstrate it as using make was
problematic.

Cody made it use `fgets()` instead of `gets()` to prevent annoying warnings
getting in the way (in linux linking in a binary with `gets()` produces a
warning that might get in the way with this entry and in macOS at runtime it
prints a warning which often is interspersed with the output of the program
which can be confusing) and also added the `runme.sh` script to demonstrate it
(using make was problematic). Cody notes that unfortunately this does not work
with clang due to different compiler messages.

Cody later improved the `fgets()` change to look more like the original i.e. it
now uses a redefined `gets()`. This did require modifying the line number with
`#line 1` under the macro `gets()`.

Still this cannot work with clang due to different compiler messages. See
[bugs.md](/bugs.md) for details.

## [1992/nathan](1992/nathan/nathan.c) ([README.md](1992/nathan/README.md))

Cody added the original file back as it was deemed that the export restrictions
should no longer be a cause of concern for this entry. Doing this did require a
change to Cody's [2020/ferguson2](2020/ferguson2/README.md) entry as it's
referenced.

Cody cynically noted that if he goes quiet, for instance if he no longer
participates in the IOCCC, that it must be our fault! :-)


## [1992/westley](1992/westley/westley.c) ([README.md](1992/westley/README.md]))

Cody fixed this to work for clang by changing the third and fourth arg of
`main()` to be `char **` inside `main()`; clang requires args 2 - 4 to be `char
**` and some versions do not even allow a fourth arg.

He also added the alternate version that the author gave in the remarks that is
specifically for the USA rather than the world.

NOTE: as noted in the README.md file and the [bugs.md](/bugs.md), this program and the
[alternate version](1992/westley/westley.alt.c) will very likely crash or
[nuke](https://en.wikipedia.org/wiki/Nuclear_weapon) the [entire
world](https://en.wikipedia.org/wiki/Earth) or just the
[USA](https://en.wikipedia.org/wiki/United_States), respectively, without enough
args (2). And not that we need the help or anything for this :-) but we do
encourage you to test this :-) This should NOT be fixed.


## [1993/jonth](1993/jonth/jonth.c) ([README.md](1993/jonth/README.md]))

Both Cody and Yusuke fixed this so that it will work with modern systems. Yusuke
provided some fixes of the X code and Cody fixed the C pre-processor directives
so that it would compile. It used to be that you could get away with code like:

```c
G        int i,j
K        case
```

and expect `G;` to equate to `int i, j;` (though it's now a long) and `K` to mean
`case` but that's no longer the case so the offending lines had `#define`
prepended to them.


## [1993/leo](1993/leo/leo.c) ([README.md](1993/leo/README.md]))

Cody fixed this to work with modern compilers. This involved different header
files for functions.


## [1993/lmfjyh](1993/lmfjyh/lmfjyh.c) ([README.md](1993/lmfjyh/README.md]))

Cody added an [alternate version](1993/lmfjyh/lmfjyh.alt.c) which does what the
program did with gcc < 2.3.3. See the README.md file for details and for why
this was made the alternate version, not the actual entry.


## [1993/plummer](1993/plummer/plummer.c) ([README.md](1993/plummer/README.md]))

Cody added an [alternate version](1993/plummer/plummer.alt.c) which uses
`usleep()` so you can see what is happening with faster systems. See the
README.md files for details.


## [1993/rince](1993/rince/rince.c) ([README.md](1993/rince/README.md]))

Yusuke supplied a patch to get this to work in modern systems.

Cody provided an alternate version to simplify slowing the game down. This was
based on our suggestion that it might be desired to slow down but done in a way
that makes it easy to configure at compile time. See the README.md for details.


## [1993/schnitzi](1993/schnitzi/schnitzi.c) ([README.md](1993/schnitzi/README.md]))

Cody made this use `fgets()` not `gets()` to make it safer and to prevent an
annoying warning with compiling and/or linking and/or runtime, the latter of
which is unfortunately interspersed with the output of the program itself.

Cody later improved the fix to use `gets()` via a macro so that it looks like
the original code.

## [1993/vanb](1993/vanb/vanb.c) ([README.md](1993/vanb/README.md]))

Cody fixed this to work with clang. The problem was that the third arg to main()
was not a `char **`. Instead `O5()` (which was `main()`) is now its own function
which main() calls with the right parameters.


## [1994/ldb](1994/ldb/ldb.c) ([README.md](1994/ldb/README.md]))

Cody fixed this so it would compile and work with modern compilers. The problem
was that `srand()` returns void but it was used in a `||` expression. Thus the
comma operator was needed.

Cody also fixed it for clang under linux which objected to incompatible pointer
type (because `time(2)` takes a `time_t *` which in some systems is a `long *`
but what was being passed to it is an `int`).

Cody also changed the entry to use `fgets()` instead of `gets()` to make it safe
for lines greater than 231 in length and to prevent a warning at linking or at
runtime, the latter of which can be interspersed with output of the program.
Note that this now prints a newline after the output but this seems like a
worthy compromise for preventing the interspersed output in macOS and at the
same time it's safer (fixing it to not have the extra newline is more
problematic than it's worth and in macOS another line of output would be shown
without the change anyway and the difference is that now it's just a blank line
rather than an annoying warning).

A subtlety about this fix: if a line is greater than 231 in length if the
program chooses that line it might print the first 231 characters or it might
print (up to) the next 231 characters and so on.


## [1994/shapiro](1994/shapiro/shapiro.c) ([README.md](1994/shapiro/README.md]))

Cody fixed a bug on systems where `EOF != -1`. The problem is that `getc()` and
the related functions do not return `-1` on EOF or error but rather `EOF`.
However `EOF` is not required to be `-1` but merely an int < 0 and this program
assumed that `getc()` will return `-1` on EOF or error, not `EOF`. On systems
where `EOF != -1` it could result in an infinite loop.

For an interesting problem that occurred here and what was done to solve it,
check the [bugs.md](bugs.md) file.


## [1994/westley](1994/westley/westley.c) ([README.md](1994/westley/README.md]))

Cody converted the spoiler compiler options (provided by the author) to be
compiler commands and added a script [spoiler.sh](1994/westley/spoiler.sh) to
automate the spoiler commands to make it easier to see the game in action.


## [1995/cdua](1995/cdua/cdua.c) ([README.md](1995/cdua/README.md]))

Cody fixed this so that it would work with macOS. Once it could compile it
additionally segfaulted under macOS which he also fixed.  Cody also provided the
[Alternate code](1995/cdua/cdua.alt.c) for fun :-) ) (in particular to make it
easier to see the program do what it does in systems that are too fast ... if
there is such a thing anyway :-) ). See the README.md for details on this.




## [1995/garry](1995/garry/garry.c) ([README.md](1995/garry/README.md]))

Cody fixed this so that it will compile with modern compilers. The problem was a
missing `int` for the `f` variable. He felt it was even more important that it
works because the layout does indeed look to him like a rat is dropping core :-),
something that the judges suggested.

## [1995/makarios](1995/makarios/makarios.c) ([README.md](1995/makarios/README.md))

Cody fixed this so that it will compile with versions of clang that has a defect
which only allows `main()` to have 0, 2 or 3 args. This is done by a new
function (`pain()` as it's annoying that clang is this way :-) ) that main()
calls which has the four args.

## [1996/august](1996/august/august.c) ([README.md](1996/august/README.md]))

Cody fixed a segfault in this program that prevented it from working right but
he notes it hangs in macOS. This is because some compilers compile it into an
infinite loop and this was documented by the judges. It works fine in linux if
using gcc but macOS, having only clang by default (even the gcc binary
`/usr/bin/gcc`) will not work.


## [1996/dalbec](1996/dalbec/dalbec.c) ([README.md](1996/dalbec/README.md]))

Cody proposed a fix for this to compile with clang and Landon implemented it
after some discussion. The reason Cody did not do it is because he thought it
was the wrong output but as it happens the try section below was worded a bit
confusingly. He looked at Yusuke's] analysis found
[here](https://mame-github-io.translate.goog/ioccc-ja-spoilers/1996/dalbec.html?_x_tr_sl=auto&_x_tr_tl=en&_x_tr_hl=en-US&_x_tr_pto=wapp)
but he missed that Yusuke added a '...' after the result which made him think
the fix was wrong. Cody also made the recommended change of the author to make
it so that each number is printed on a line by itself rather than having a long
string of numbers on the same line. This was not put in an alternate version but
perhaps it should be.


## [1996/eldby](1996/eldby/eldby.c) ([README.md](1996/eldby/README.md]))

Cody provided an [alternate version](1996/eldby/eldby.alt.c) which uses
`usleep()` in between writing the output to make it easier to see what is going
on with faster systems and importantly also for those who are sensitive to text
flashing by rapidly (it affects him too but he also thinks it moves too fast
nowadays anyway).


## [1996/gandalf](1996/gandalf/gandalf.c) ([README.md](1996/gandalf/README.md]))

Cody fixed this to compile and work with modern systems. As he loved the
references in the code that could not compile he just commented out as little as
possible to get this to compile.

## [1996/jonth](1996/jonth/jonth.c) ([README.md](1996/jonth/README.md]))

Cody fixed this to not segfault under macOS. The problem was that the function
pointer `w`, which points to `XCreateWindow()`, did not specify the parameters of
the function in the pointer assignment.


## [1996/westley](1996/westley/westley.c) ([README.md](1996/westley/README.md]))

Cody fixed a segfault in this entry as well as it displaying environmental
variables.  Although the scripts showed correct output, it somewhat lessened the
usability because they segfaulted and showed (an) environmental variable,
interspersed with the output of the program. With the fix they no longer have
this problem. If `argc < 5` (`argv[4]` is referenced) it will not do anything
and it will not segfault either - this was caused by the body of the for() loop
which is now empty (it doesn't appear to be needed at all at least modernly).
Note that you should check the [westley.alt.c](1996/westley/westley.alt.c) file
when reading the author's comments. To see how to use the original, see the
README.md file.


## [1998/chaos](1998/chaos/chaos.c) ([README.md](1998/chaos/README.md]))

Cody added a call to `endwin()` to restore terminal sanity (echo etc.) when
exiting the program.

## [1998/fanf](1998/fanf/fanf.c) ([README.md](1998/fanf/README.md))

Cody fixed this for Linux. The problem was the intermediate steps to get to the
final code that is compiled. The entry itself is what was essentially what used
to be compiled. Now it works with both Linux and macOS (and BSD?).


## [1998/schnitzi](1998/schnitzi/schnitzi.c) ([README.md](1998/schnitzi/README.md]))

Cody fixed invalid data types which prevented this entry from working, causing a
segfault. This showed itself in two parts which required two fixes, one for
linux and further changes for macOS. He also fixed a segfault (after printing
garbage) when the arg specified evaluated to 0. It was decided that these
segfault fixes should be made because the program is so beautiful.

## [1998/schweikh1](1998/schweikh1/schweikh1.c) ([README.md](1998/schweikh1/README.md]))

Cody fixed this for modern systems (it did not work at all). He also made it so
that if a file fails to open it does not return but rather skips the reading of
the file. Without this fix the entry did not work.

What was wrong? The call to `freopen()` was incorrect with the second arg (the
mode) being instead `5+__FILE__`. It now is `"r"`. There was also a call to
`fopen()` that was wrong where the mode was instead `44+__FILE__`. Interestingly
enough though this did not seem to be an issue though I cannot explain why. He
notes that it works fine with `clang` as well as `gcc` (which is what is used
but in macOS - see below for alternate code - `gcc` is clang).

Additionally Cody provided an alternate version for macOS. The fix is
rather complicated but very interesting. See the README.md file for details on
how it works and how to use it.


## [1998/schweikh2](1998/schweikh2/schweikh2.c) ([README.md](1998/schweikh2/README.md]))

Cody fixed the code to not trigger an internal compiler error in gcc:

```
:10:16: warning: type defaults to 'int' in declaration of 'zero' [-Wimplicit-int]
: In function 'main':
:12:1: warning: missing terminating " character
:12:19: internal compiler error: invalid built-in macro "__FILE__"
```

The string `"01\015"` had to be changed to `ONE(O(1,1,2,6,0,6))`.


## [2000/anderson](2000/anderson/anderson.c) ([README.md](2000/anderson/README.md]))

Cody changed this entry to use `fgets()` instead of `gets()` to make it safer
and to prevent annoying warnings from showing up at compiling, linking and/or
runtime, the latter interspersed with the output of the program.

Cody later improved the fix to use `gets()` by redefining `gets()` so that the
code looks like before.

## [2000/briddlebane](2000/briddlebane/briddlebane.c) ([README.md](2000/briddlebane/README.md]))

Cody fixed this to compile in systems that require one to explicitly link in
`libm`.


## [2000/dlowe](2000/dlowe/dlowe.c) ([README.md](2000/dlowe/README.md]))

Cody fixed this to compile with more recent perl versions; the symbol that's now
`PL_na` was once `na`. He notes that this entry crashes under macOS but it works
under linux after this change.


## [2000/jarijyrki](2000/jarijyrki/jarijyrki.c) ([README.md](2000/jarijyrki/README.md]))

Cody made it easier to compile this in some cases by adding `X11/` to the
includes of `Xlib.h` and `keysym.h`.


## [2000/natori](2000/natori/natori.c) ([README.md](2000/natori/README.md]))

Cody fixed this for modern compilers. Depending on the compiler it would either
segfault when run or not compile at all (gcc and clang respectively).

Cody also provided alternate code that supports the southern hemisphere.


## [2000/thadgavin](2000/thadgavin/thadgavin.c) ([README.md](2000/thadgavin/README.md]))

Cody fixed the code and added an appropriate make rule so that the SDL version
works independent from the curses version (using the same code).

To see the craziness of the SDL fix (because of a terrible design choice of the
SDL1 developers) see the log for commit
dd0b26b5d6325e8b6fdef1232156c8bb8c66613f. Be prepared for a surprise!

Cody also added an alternate version to help see what is going on in more modern
systems and in case you're sensitive to rapidly moving swirling. See the
README.md for details on that. Note that this alternate version only will impact
the curses and the SDL versions as Cody does not have a DOS system to test the
other version in.


## [2001/anonymous](2001/anonymous/anonymous.c) ([README.md](2001/anonymous/README.md]))

Cody fixed both the supplementary program and the program itself (both of which
segfaulted and once that was fixed only the binary was modified; it was not run
but according to the author's remarks it should be executed). He managed to do
this with linux but it will not work with macOS Catalina (10.15). See
[bugs.md](/bugs.md) for why this is); _this is **not** a bug, it's a feature_
inherent in what it does!

Below is what it took to fix.

- `#include <sys/mman.h>` for `mmap()` and `munmap()`.
- have `main()` call another function which is no longer a recursive function;
this prevented `main()` from entering an infinite recursive loop.

Without these it would crash and prevent modification of the 32-bit
[ELF](https://en.wikipedia.org/wiki/Executable_and_Linkable_Format) (not elf :-) )
binary. But again see [bugs.md](/bugs.md) here.

These also had to be done:

- when `open()`ing the file the file descriptor had to be saved so it could be
closed prior to executing the program.
- `munmap()` also had to be called prior to executing the program.

Without those changes the program was not executed after modification which it
was supposed to do, instead reporting text file busy error.

Notice that the location of the calls to `munmap()` and `close()` followed by
`execv()` _does matter_!

To get this to compile with clang, `main()` had to change from:

```c
main (char *ck, char **k)
```

to:

```c
int main (int cka, char **k) { char *ck = (char *)cka; /* ... */ }
```

The following change was also made to be more portable, in case the constants
`PROT_READ` and/or `PROT_WRITE` are not standardised:

Change `3` in the call to `mmap()` to be `PROT_READ|PROT_WRITE`: just in case
`PROT_READ|PROT_WRITE` does not equal 3 (though it seems to be equal in both
macOS and linux).

NOTE: there might be educational value to see the progress of this fix; if you
wish to see, try the following commands from the `2001/anonymous` directory:

```sh
git diff d2a42f42e8f477f29e9d5ed09ce2bb349eaf7397..93aa8d79f208dcccc3c5a2370a727b5cf64e9c53 anonymous.c
git diff 93aa8d79f208dcccc3c5a2370a727b5cf64e9c53..c48629017117379a52b1a512ef8f2593ca9569c8 anonymous.c
git diff c48629017117379a52b1a512ef8f2593ca9569c8..efdee208a2bc650256637b9357ddfd0de82d2f41 anonymous.c
git diff efdee208a2bc650256637b9357ddfd0de82d2f41..e9a3f77ea3b209e63ac3f9c06bb84ad86e5ea706 anonymous.c
git diff d2a42f42e8f477f29e9d5ed09ce2bb349eaf7397..2159caec4677e0f25ad704a74e04c8196fd6c343 anonymous.c
git diff 2159caec4677e0f25ad704a74e04c8196fd6c343..4bc03de321612869aebf855850c6500df95cb6ef anonymous.c
```

Finally to see from start to finish:

```sh
git diff d2a42f42e8f477f29e9d5ed09ce2bb349eaf7397..4bc03de321612869aebf855850c6500df95cb6ef anonymous.c
```

Cody also added a [program](anonymous.bed.c) like [anonymous.ten.c](anonymous.ten.c)
[Ten Green Bottles](https://en.wikipedia.org/wiki/Ten_Green_Bottles) but which
sings [Ten in the Bed](https://allnurseryrhymes.com/ten-in-the-bed/).


## [2001/bellard](2001/bellard/bellard.c) ([README.md](2001/bellard/README.md]))

Cody fixed this to compile with clang but according to the author this will not
work without i386 linux. It generates i386 32-bit code (not bytecode) but
unfortunately it will not work without i386 linux. Cody fixed an earlier
segfault so that it can at least now open the file and he also changed some of
the macros used to what they translate to but mostly it was kept the same.
Yusuke added another change (see below) to make it even more portable across
compilers besides what Cody did.


Cody also fixed the [supplementary
bellard.otccex.c](2001/bellard/bellard.otccex.c) so it does not segfault and
works as well. The main problem was that some ints were being used as pointers.
This includes, for example, an int used as a `char *`, an int used as a function
pointer and an int to access `argv` as well as there being invalid access to
`argv`. He updated the Makefile so that this program will compile by default.

Also the Fibonacci sequence (`fib()`) will overflow at `n > 48` so this is
checked prior to running the function just like the author did for the factorial
(overflowing at `>12`). Either way unfortunately this entry seems to not work in
64-bit linux or macOS. See below portability notes as well as another fix in
this entry by Yusuke.

## Portability notes:

With a tip from Yusuke we rediscovered the author's [web page for this
program](https://bellard.org/otcc/) where it is stated that this will only work
in i386 linux.  The author also stated in the remarks in this document that they
used [gcc
2.95.2](https://ftp.gnu.org/gnu/gcc/gcc-2.95.2/gcc-everything-2.95.2.tar.gz) but
we don't know if that's relevant or not.

Yusuke offered a modification which is not needed with gcc but with some
versions of `clang` it is. With `gcc` we can get away with `-rdynamic -fno-pie
-Wl,-z,execstack` which solves the problem of execution in memory but any
compiler that does not support this would not work. Thus we use the modification
by Yusuke.


## [2001/cheong](2001/cheong/cheong.c) ([README.md](2001/cheong/README.md]))

Cody fixed this to work with clang by adding another function that is allowed to
have a third arg as an int, not a `char **`. He chose pain() because it's a four
letter word that would match the format and because it's pain that clang forces
this. :-) This fix makes a point of the author's notes on portability no longer
valid, btw.


## [2001/coupard](2001/coupard/coupard.c) ([README.md](2001/coupard/README.md]))

Cody fixed this to compile with clang in linux. The problem was C99 does not
support implicit int:

```c
coupard.c:31:10: error: parameter 'h' was not declared, defaults to 'int'; ISO C99 and later do not support implicit int [-Wimplicit-int]
void e(n,h){
         ^
coupard.c:31:8: error: parameter 'n' was not declared, defaults to 'int'; ISO C99 and later do not support implicit int [-Wimplicit-int]
void e(n,h){
       ^

```

One fix would be to disable that warning. Another one might be to change the C
standard. The one that was done, to make it more portable, was to just add 'int'
to the function parameters.

Thanks go to Yusuke for providing a proper command line for macOS (to do with
sound; see his [/2013/endoh3/README.md](2013/endoh3/README.md) entry where he
also refers to sound devices in macOS).


## [2001/ctk](2001/ctk/ctk.c) ([README.md](2001/ctk/README.md]))

The ANSI escape codes were no longer valid but Yusuke provided a patch to fix
the ANSI escape codes. This works with macOS as well.


## [2001/dgbeards](2001/dgbeards/dgbeards.c) ([README.md](2001/dgbeards/README.md]))

The author provided two changes: one to speed it up and one to make it not crash
on losing. Cody provided an alternate version which does the former but he felt
that the idea of crashing on losing (see the README.md for details on why that
might be) he kept that in.

He also points out that there is a way to get the computer to automatically lose
very quickly and he also points out that there is a flaw in the alternate
version that the author did not note. Do you know what these are?

## [2001/herrmann1](2001/herrmann1/herrmann1.c) ([README.md](2001/herrmann1/README.md]))

Cody fixed this so that the when compiling the code the program is not executed
itself by itself which just showed the usage string and exited. The [script
herrmann1.sh](2001/herrmann1/herrmann1.sh) is used to compile the program but
it's also how you invoke the program. 

He also fixed the [script herrmann1.sh](2001/herrmann1/herrmann1.sh) for
shellcheck. In particular there were quite a few:


```
SC2086 (info): Double quote to prevent globbing and word splitting.
SC2248 (style): Prefer double quoting even when variables don't contain special characters.
```

errors/warnings.

## [2001/herrmann2](2001/herrmann2/herrmann2.c) ([README.md](2001/herrmann2/README.md]))

Cody fixed this to work with both 64-bit and 32-bit compiles by changing most of
the `int`s (all but that in `main`) to `long`s. He also fixed it to compile with
clang by changing the args of main to be `int` and `char **` respectively and
changing specific references to the `argv` arg, casting to `long` (was `int` but
the 64-bit fix requires `long`) which was its old type. The original file, used
for demonstration purposes, as well as if you want to see if your system works
with the original code, is the alternate version. See the README.md for details.


## [2001/kev](2001/kev/kev.c) ([README.md](2001/kev/README.md]))

Cody slowed down the ball just a tad as it went too fast for the speed at which
the paddles move even when holding down the movement keys.

Cody also provided an alternate version which lets you use the arrow keys on
your keyboard instead of the more awkward '`,`' and '`.`'.


## [2001/westley](2001/westley/westley.c) ([README.md](2001/westley/README.md]))

Cody added the script [westley.sh](westley.sh) to automate a heap of commands
that we, the IOCCC judges, suggested, as well as some additional ones that he
thought would be fun.  He also provided the sort and punch card versions that he
added, described in the README.md, based on the author's remarks.

## [2004/arachnid](2004/arachnid/arachnid.c) ([README.md](2004/arachnid/README.md]))

Cody added an alternate version which allows those like himself used to `h`,
`j`, `k` and `l` movement keys to not get lost. Non rogue players, vi users and
Dvorak typists are invited to get lost (or use the original version)! :-)


## [2004/burley](2004/burley/burley.c) ([README.md](2004/burley/README.md]))

Cody fixed this to compile with clang and also fixed it to work.

For clang the problem was that `main()` had one arg, a `char *` and this is not
allowed in any version of clang. To get it to work took numerous changes.

First the inclusion of `setjmp.h` was necessary. Without this `longjmp()`
implicitly returned int which was used for the purpose of binary expression but
this no longer worked.

But by including `setjmp.h` it naturally made the binary expressions invalid (as
it returns void which no longer is allowed in binary expressions) so the comma
operator with `0` (`,0`) had to be used (`,1` was tried first but this did not
work right).

`longjmp()` was being called with one arg which was an element
of an `int[4][1000]` which had to be changed to a `jmp_buf p[4]` (this due to
the prototype being included).

`main()` also called itself but this was a problem so it now calls another
function `poke()` which calls itself instead (this is sometimes necessary
nowadays).

Finally the optimiser cannot be disabled so the compiler flags were changed for
this.


## [2004/gavin](2004/gavin/gavin.c) ([README.md](2004/gavin/README.md]))

Yusuke provided the `kernel` and `fs.tar` files which can be used if you cannot
normally use this entry. Instead of generating the files just use the files
provided, found under the [img/](2004/gavin/img/) directory. Note that the
`img/fs.tar` extracts into `fs/` so you will have to fix the tarball; this is
done this way to prevent extraction from the entry directory overwriting the
files and causing `make clobber` to wipe some of them out.

## [2004/jdalbec](2004/jdalbec/jdalbec.c) ([README.md](2004/jdalbec/README.md))

Cody fixed this to compile with gcc (it worked with clang). The problem was the
cpp being unable to parse the generated code (see the README.md for details) and
this ended up with a number of errors like:


```c
jdalbec.c:64:5: error: stray '##' in program
   64 | B N##B (I) ; \
      |     ^~


..

jdalbec.c:65:5: error: stray '##' in program
   65 | V F##B (B) ; \
      |     ^~
jdalbec.c:65:5: error: expected ';' before 'B'
   65 | V F##B (B) ; \
      |     ^ ~
      |     ;
```

and various other problems.


## [2004/kopczynski](2004/kopczynski/kopczynski.c) ([README.md](2004/kopczynski/README.md]))

Cody reported that this entry cannot be optimised by the compiler if it's to
work. He also added the file [kopczynski-a](kopczynski-a) to demonstrate what
happens when art more like a letter is fed to the program.


## [2004/newbern](2004/newbern/newbern.c) ([README.md](2004/newbern/README.md]))

Cody and Landon individually fixed this to work with clang. Cody then turned the
second arg to main, which clang requires to be a `char **`, to be not the same
name as a function defined earlier in the code and to use that variable which
`main()` used.

## [2004/vik2](2004/vik2/vik2.c) ([README.md](2004/vik2/README.md))

Cody fixed this to compile in Linux. Although it compiled cleanly in macOS (and
BSD?) the code failed to compile at all in Linux due to:

```c
cc -E vik2_1.c > vik2_2.c
In file included from vik2.c:945,
                 from vik2.c:959,
                 from vik2.c:972,
                 from vik2.c:1025:
vik2.c:383:8: error: no macro name given in #ifdef directive
  383 | O  \
      |        ^
In file included from vik2.c:946:
vik2.c:383:8: error: no macro name given in #ifdef directive
  383 | O  \
      |        ^
In file included from vik2.c:947:
vik2.c:383:8: error: no macro name given in #ifdef directive
  383 | O  \
      |        ^
In file included from vik2.c:948:
vik2.c:383:8: error: no macro name given in #ifdef directive
  383 | O  \
      |        ^

...

In file included from vik2.c:182:

vik2.c:992:85: error: #include nested depth 201 exceeds maximum of 200 (use -fmax-include-depth=DEPTH to increase the maximum)
  992 | I
      |                                                                                     ^
vik2.c:1497:21: error: #include nested depth 200 exceeds maximum of 200 (use -fmax-include-depth=DEPTH to increase the maximum)
vik2.c:1498:21: error: #include nested depth 200 exceeds maximum of 200 (use -fmax-include-depth=DEPTH to increase the maximum)
vik2.c:1499:21: error: #include nested depth 200 exceeds maximum of 200 (use -fmax-include-depth=DEPTH to increase the maximum)
vik2.c:1500:21: error: #include nested depth 200 exceeds maximum of 200 (use -fmax-include-depth=DEPTH to increase the maximum)
vik2.c:1501:21: error: #include nested depth 200 exceeds maximum of 200 (use -fmax-include-depth=DEPTH to increase the maximum)
vik2.c:1504:21: error: #include nested depth 200 exceeds maximum of 200 (use -fmax-include-depth=DEPTH to increase the maximum)
make: *** [Makefile:133: vik2] Error 1

```

Unfortunately the fix required heavy modification to the original file (see
below) and also inclusion of what used to be generated by the
[Makefile](2004/vik2/Makefile) and will, in Linux, give many warnings like:

```c
cc -std=gnu99 -Wall -Wextra -pedantic -Wno-strict-prototypes -Wno-implicit-function-declaration    -O3 -DFNAME='"vik2.c"' '-DSTOP=_5' vik2.c -o vik2
In file included from vik2.c:1002:
vik2_1.c: In function 'main':
vik2_1.c:1:3: warning: style of line directive is a GCC extension
    1 | # 1 "vik2.c"
      |   ^

...

```

(which does not show up in macOS) but now it at least works for both Linux and
macOS.

As for the fix itself it required changing the C pre-processor macros that
resulted in macros themselves like `#ifdef`, `#else` etc. to be `#ifdef`,
`#else` etc. and also the inclusion of the file [vik2_1.c](2004/vik2/vik2_1.c)
which used to be generated by the Makefile via `cc -E`. As one can see that file
has references to macOS things but this is not harmful in Linux. It might be
that those lines can be removed but there is no harm and since there are a lot
of it this has not been done (`vik2.c` has 1009 lines and `vik2_1.c` has 1555
lines!).


## [2005/aidan](2005/aidan/aidan.c) ([README.md](2005/aidan/README.md]))

Cody fixed the test script, described by the author in their remarks, to refer
to the proper compiled program (it's hardcoded). This had never been done and it
broke the script.


## [2005/anon](2005/anon/anon.c) ([README.md](2005/anon/README.md]))

The author stated that if `stty` does not work right on your system you can
compile it differently so that the program does not use `stty`.  Cody set this
up so that one need not update the [Makefile](Makefile). There's a fun command
that Cody provided, to try, to see a feature that the author implemented. See
the README.md for details.


## [2005/giljade](2005/giljade/giljade.c) ([README.md](2005/giljade/README.md]))

After Landon fixed the entry to compile with clang Cody noticed this does not
work at all in modern systems (see below). He fixed this to work and then he
later fixed the self-test feature.

The problem that was showing up is that with either optimising or if anything
but 32-bit (as in `-m32`) was used it would not work (at least in 64-bit
systems?). The optimising cannot be used still but it now works with both 32-bit
and 64-bit. The solution has to do with the size difference between `int` and
`long` so that the `long*E` is now `int*E`. This solves a specific problem for
linux (32-bit, 64-bit) and macOS (arm64).

To get the self-test feature to work it was required to remove from the code:

```c
O-b-f-u -s-c-a-t-e;
```

as it caused a compilation error in some of the generated code but served no
purpose, didn't affect the output of the puzzle and since the 'string' is
already in the code there is no problem omitting it.

`main()` was also changed to be in the old format:

```diff
-(B[h]=N-B,N= N+6);}main(int Z,char**Y ){char*U=Z ;
+(B[h]=N-B,N= N+6);}main(Z,Y )char**Y;{char*U=Z ;
```

Finally because clang has `-Werror` by default the program was changed to use
`make` and then `rm -f` on the output of the compiler instead. This change might
also not have been necessary if using different flags to `cc` but this felt
cleaner, somehow.



## [2005/jetro](2005/jetro/jetro.c) ([README.md](2005/jetro/README.md))

Cody added explicit linking of libm (`-lm`) for systems like linux that seem to
not do it implicitly (like macOS does).

## [2005/mikeash](2005/mikeash/mikeash.c) ([README.md](2005/mikeash/README.md))

Cody fixed this to work in linux. The problem was an unknown escape sequence,
`\N`, which caused a funny compiler error:

```c
};n b[2048];int i
mikeash.c: In function 'R':
mikeash.c:7:1: error: '\N' not followed by '{'
    7 | ;C!='\n';A()
      | ^
mikeash.c:7:1: error: incomplete universal character name \Ne
```

The problem was that in the string above there was a `\Newline` but this is
invalid C. This was changed to be `\nNewline` and then, because the code is
supposed to output itself when fed itself, the reference to `'N'` had to be
updated in both the string and the code to be `'n'`.

The array size of `c` was updated by 1 out of caution just in case as the array
is used to store at least part of the string.



## [2005/mynx](2005/mynx/mynx.c) ([README.md](2005/mynx/README.md]))

Cody fixed this so that the [configure](source/configure) script (which is not
needed but part of the entry) would work with compilers that have by default
`-Werror` like clang in macOS.

Cody also added the alt code which does scan for https. Futile, maybe, based on
how https is set up, in which case just enjoy it for what it was. But there
might be some command line that will let it work that way.

## [2005/toledo](2005/toledo/toledo.c) ([README.md](2005/toledo/README.md))

Cody fixed this to compile with some versions of clang which have an additional
defect where `main()` can only have 0, 2 or 3 args (it was 4). It now calls
another function that takes 4 args and which is what used to be `main()`.

The alternate versions were also fixed.


## [2006/birken](2006/birken/birken.c) ([README.md](2006/birken/README.md]))

Cody fixed a segfault in macOS with this entry. The problem was a missing `+1`
for strlen() with malloc(). This prevented it from working.


## [2006/borsanyi](2006/borsanyi/borsanyi.c) ([README.md](2006/borsanyi/README.md]))

Cody fixed the Makefile under some systems where the `lpthread` was not
implicitly linked in.


## [2006/monge](2006/monge/monge.c) ([README.md](2006/monge/README.md]))

Cody pointed out that without SDL1 (**not** SDL2) this will not link because two
functions that are used were removed from SDL2. Since SDL1 is still available
and since changing the code to use SDL2 would be more complicated he decided to
change the Makefile to use `sdl-config` not `sdl2-config`. Nevertheless he
points out that the entry requires x86/x86_64 CPUs. Without it it might very
well segfault (for instance it segfaulted on his MacBook Pro with the M1 chip).


## [2006/night](2006/night/night.c) ([README.md](2006/night/README.md]))

As Cody is a lost :-) `vim` user he took the author's remarks to add support
back for arrow keys in the [alternate version](2006/night/night.alt.c).


## [2006/sloane](2006/sloane/sloane.c) ([README.md](2006/sloane/README.md]))

Cody fixed this entry to work with clang which has a defect with the args to
`main()`: it requires specific types: `int` and `char **` for the first and
latter args. 

Curiously, although clang requires the types of args to be strictly
correct it allows for only one arg which Cody made it as the second arg was not
used and this allows for a closer match to the original format of the entry.

He also made sure that the Makefile links in `libm` as not all systems do this by default.

Since the author suggested that the lack of certain `#include`s might break the
program in some systems he added `-include ...` to the Makefile as well.

The [alternate version](2006/sloane/sloane.alt.c), which allows one to see what
is going on in modern systems, and which we recommend one use _first_, was
provided by Cody.


## [2006/toledo2](2006/toledo2/toledo2.c) ([README.md](2006/toledo2/README.md]))

Cody fixed a segfault in this program which was making it fail to work under
macOS - it did not seem to be a problem under linux, at least not fedora. The
problem was wrong variable types - implicit `int`s instead of `FILE *`s. It now
works with both macOS and linux.


## [2006/toledo3](2006/toledo3/toledo3.c) ([README.md](2006/toledo3/README.md]))

Cody fixed a crash and a display problem in this entry so that it now works in
modern (64-bit) systems.  The crash appears to only occur in macOS but the fix
lets it work in both linux and macOS. The problem was that it relied on 32-bits
so some `int`s were changed to `long`s. The display problem might or might not
have been a problem in linux with the old `int`s but this is no longer known.

## [2011/goren](2011/goren/goren.c) ([README.md](2011/goren/README.md]))

Cody fixed this for macOS.  Before the fix it segfaulted. It worked fine under
linux. After fixing it it was noticed that the author stated it does not work
for 64-bit so it was then tested as a 32-bit binary (linux) and 64-bit binary
(linux, macOS) and both work. It was fixed by changing some `int`s to `long`s
and now it does work with 64-bit systems as well as 32-bit systems.

Cody added the following words of wisdom: 'this is not a pipe'.


## [2011/richards](2011/richards/richards.c) ([README.md](2011/richards/README.md]))

Cody fixed a minor problem that showed up in both linux and macOS. He notes
however that as of this time this entry does not work properly with macOS. See
[bugs.md](/bugs.md) for more details.


## [2011/vik](2011/vik/vik.c) ([README.md](2011/vik/README.md]))

Cody, though he feels slightly sick :-), added a version for Windows based on
the author's comments (along with looking up the function for the right header
file). To build try the alt rule of the Makefile.

## [2012/blakely](2012/blakely/blakely.c) ([README.md](2012/blakely/README.md))

Cody added explicit linking of libm (`-lm`) as not all systems do this
implicitly (linux doesn't seem to but macOS does).

## [2012/endoh1](2012/endoh1/endoh1.c) ([README.md](2012/endoh1/README.md))

Cody added explicit linking of libm (`-lm`) as not all systems do this
implicitly (linux doesn't seem to but macOS does).


## [2012/kang](2012/kang/kang.c) ([README.md](2012/kang/README.md]))

Cody changed the code to accept the proper German for four 'vier' where before
it was spelt with the sound of V (fier not vier). But was this a bug or a
feature? He's on the fence here but he went ahead and did it anyway as it seems
useful and not having it fixed somewhat lessens the usability, especially for
those who know German and expect it to be 'vier' :-)


## [2012/vik](2012/vik/vik.c) ([README.md](2012/vik/README.md]))

Based on the author's description it should be able to get this entry to work
for Windows. With his instructions Cody added the alternate version that does
this for the few who might use Windows.

We're not sure whether we want to thank Cody or not for this :-) and he's not
sure if he wants to be thanked either :-) but we appreciate it nonetheless.


## [2013/birken](2013/birken/birken.c) ([README.md](2013/birken/README.md]))

Along with the [demo.sh](2013/birken/demo.sh) that he added, Cody also added an
alternate version which allows one to control how fast the painting is done,
based on the author's recommendations, except that Cody made it configurable at
compile time just like he did with other entries (in all but one it was
alternate code) that use `usleep()`. The alternate version and the original
version were swapped in the `To build`, `To run` and `Try` sections, with what
is normally `Alternate code` being `Original code`.


## [2013/cable3](2013/cable3/cable3.c) ([README.md](2013/cable3/README.md]))

Cody fixed this to compile with modern systems. The problems were that
`localtime()` is used differently and `time.h` being included (with SDL2 in
macOS - but see below) there was a conflicting function type. This appeared to
be a problem with macOS and only when SDL2 was included (but which as noted next
it cannot be).

The other problem is that this entry uses SDL functions that were
removed from SDL2 so the Makefile has to use `sdl-config` and not `sdl2-config`.
This meant that at one point to be strictly technical, the removal of
`localtime()` wasn't necessary but this change was left in place anyway.

Later on in an updated macOS (problem discovered in macOS Sonoma) the entry
failed to compile again also due to `localtime()` so he removed the prototype
entirely to solve the problem.

Cody also slightly improved the `runme` script to not assume that the program has
been compiled by running `make clobber all || exit 1` and he also made it pass
`shellcheck` (using `[[ .. ]]` over `[ .. ]`).

As well, based on the author's remarks, Cody added the [alternate
code](2013/cable3/cable3.alt.c) which should be compilable for Windows/MS Visual
Studio. This is done by in the compile line undefining `KB` (`-UKB`) and then in
the source code defining `KB` to what the author suggested,
`(kb=H(8),kbhit())&&(r[1190]=getch(),H(7))`. It need hardly be mentioned that
this will not link in Unix systems (including macOS).

Finally Cody provided the [bios.asm](2013/cable3/bios.asm) that the author
referred to, found at the [GitHub repo for the
entry](https://github.com/adriancable/8086tiny/tree/master).

## [2013/dlowe](2013/dlowe/dlowe.c) ([README.md](2013/dlowe/README.md))

Cody added the source code that we suggested one should compile and run with
different compilers as [fun.c](2013/dlowe/fun.c). He modified the Makefile so
that running `make all` will compile it, saving you the effort.

He also provided the script [slen.sh](2013/dlowe/slen.sh) which is based on the
author's remarks, giving a script that shows the spark line of the file lengths
(as in `wc -c`), fixing it for shellcheck. These fixes were applied in the
author's remarks as well.

Since the author called the program `sparkl` Cody modified the Makefile so that
running `make all` will create a symlink to `dlowe` as `sparkl`. Running `make
clobber` will delete both and running `make clobber all` will ensure that the
symlink is created.

Cody also added the [demo.sh](2013/dlowe/demo.sh) script to more easily try the
program.

<<<<<<< HEAD
=======

## [2013/endoh4](2013/endoh4/endoh4.c) ([README.md](2013/endoh4/README.md))

Cody added the [run.sh](2013/endoh4/run.sh) script which temporarily turns off
the cursor as suggested by the author, with the addition that if no file is
specified it will feed the source code [endoh4.c](2013/endoh4/endoh4.c) to the
program rather than the file specified. It does not try and detect if the file
exists or can be read as that will be handled by the shell/program.

>>>>>>> 1dbaddfb
## [2013/endoh4](2013/endoh4/endoh4.c) ([README.md](2013/endoh4/README.md))

Cody added the [run.sh](2013/endoh4/run.sh) script which temporarily turns off
the cursor as suggested by the author, with the addition that if no file is
specified it will feed the source code [endoh4.c](2013/endoh4/endoh4.c) to the
program rather than the file specified. It does not try and detect if the file
exists or can be read as that will be handled by the shell/program.


## [2013/hou](2013/hou/hou.c) ([README.md](2013/hou/README.md))

Cody fixed the Makefile so that this would work properly. Before this the use of
the program just did what the judges' remarks said as far as how it might
violate rule 2: the program is really just a decompressor to generate the
real source of the program. So the source of the entry has to be compiled and
then run, and the output has to be compiled to be `hou`. This allows the real
program to be used. Thus the Makefile rule looks like:

```makefile
${PROG}: ${PROG}.c
	${CC} ${CFLAGS} $< -o $@ ${LDFLAGS}
	./${PROG} | ${CC} ${CFLAGS} -xc - -o $@ ${LDFLAGS}
```



which then compiles like:

```sh
cc -std=gnu11 -Wall -Wextra -pedantic -Wno-sign-compare -Wno-strict-prototypes    -O3 hou.c -o hou -lm
./hou | cc -std=gnu11 -Wall -Wextra -pedantic -Wno-sign-compare -Wno-strict-prototypes    -O3 -xc - -o hou -lm
```

The `LDFLAGS` were updated to have `-lm` as the author suggested it uses the
`math.h` library which not all systems link in by default (linux for instance
does not).

Further, after the file 2013/hou/doc/example.markdown was moved to
[2013/hou/doc/example.md](2013/hou/doc/example.md) to match the rest of the repo
this broke `make` which Cody also fixed.


## [2013/morgan1](2013/morgan1/morgan1.c) ([README.md](2013/morgan1/README.md))

Cody added explicit linking of libm (`-lm`) as not all systems do this
implicitly (linux doesn't seem to but macOS does).


## [2014/maffiodo1](2014/maffiodo1/maffiodo1.c) ([README.md](2014/maffiodo1/README.md]))

Cody fixed the build for this entry: it does not require SDL2 but SDL1 so there
were linking errors.


## [2015/endoh3](2015/endoh3/prog.c) ([README.md](2015/endoh3/README.md]))

Cody fixed this to compile with linux which was having a problem with duplicate
symbols of `main()`. The fix is through the option `-fcommon` which will let it
compile like it does with macOS.

Cody also made it easier to enjoy the theme of [Back to the
Future](https://en.wikipedia.org/wiki/Back_to_the_Future) using this entry by
simply typing `make back_to` or `make mullender`.


## [2015/hou](2015/hou/prog.c) ([README.md](2015/hou/README.md))

Cody added explicit linking of libm (`-lm`) for systems that do not do this
(linux doesn't seem to but macOS does).


## [2015/yang](2015/yang/prog.c) ([README.md](2015/yang/README.md]))

Cody fixed an unfortunate typo in the Makefile that was preventing some of the
files from compiling properly, trying instead to compile already compiled code.

He also added explicit linking of libm (`-lm`) for systems that do not do this
(linux seems to not but macOS does).

## [2018/bellard](2018/bellard/prog.c) ([README.md](2018/bellard/README.md))

Cody added explicit linking of libm (`-lm`) for systems that do not do this
(linux doesn't seem to but macOS does).

## [2018/ferguson](2018/ferguson/prog.c) ([README.md](2018/ferguson/README.md))

Cody, with irony well intended :-), fixed the [test.sh
script](2018/ferguson/test.sh) for portability, shellcheck, making it executable
and other things, fixed dead links in the man page, updated the test-strings.txt
file and other things as well.

Landon notes that Cody will probably never finish changes in his entries and
that's probably true: let's just say that for the IOCCC I'm (Cody) a weasel! :-)
(but isn't that kind of the point ? :-) )

## [2018/hou](2018/hou/prog.c) ([README.md](2018/hou/README.md))

Cody added explicit linking of libm (`-lm`) for systems that do not do this
(linux doesn't seem to but macOS does).


## [2019/burton](2019/burton/prog.c) ([README.md](2019/burton/README.md]))

Cody fixed the Makefile which had a bad character, a '%' instead of a '$' which
caused a rule to fail.


## [2019/ciura](2019/ciura/prog.c) ([README.md](2019/ciura/README.md]))

Cody fixed invalid bytes error in `tr` in the scripts. He notes that at least on
his systems (macOS and fedora linux) the alternative languages do not work.
Perhaps that is the wrong locale or it's unable to come up with perfect pangrams
but one will not get errors now (it did not work before the fixes either).


## [2019/diels-grabsch1](2019/diels-grabsch1/prog.c) ([README.md](2019/diels-grabsch1/README.md]))

Cody made the author's statement that the entry compiles cleanly true by fixing
`warning: a function declaration without a prototype is deprecated in all
versions of C ` (in main()). Not strictly necessary but if he's making fixes he
might as well.


## [2019/diels-grabsch2](2019/diels-grabsch2/prog.c) ([README.md](2019/diels-grabsch2/README.md]))

Cody made the author's statement that the entry compiles cleanly true by fixing
`warning: a function declaration without a prototype is deprecated in all
versions of C` (in main()). Not strictly necessary but if he's making fixes he
might as well.

## [2019/dogon](2019/dogon/prog.c) ([README.md](2019/dogon/README.md))

Cody added explicit linking of libm (`-lm`) for systems that do not do this
(linux does not seem to but macOS does).

He also fixed the Makefile so that it compiles with clang in linux.

## [2019/endoh](2019/endoh/prog.c) ([README.md](2019/endoh/README.md]))

As this is a backtrace quine having the optimiser enabled is not a good idea so
Cody disabled it. For this same reason he also added the `-g` flag to the
compilation as debugging symbols might just be useful for an entry that's
supposed to segfault :-)

## [2019/poikola](2019/poikola/prog.c) ([README.md[(2019/poikola/README.md))

Cody added a missing rule to the Makefile.

## [2019/karns](2019/karns/prog.c) ([README.md](2019/karns/README.md]))

Cody reported that with `-O` level > 0 this program segfaults (sometimes?). He's
not sure why as it worked fine before on the same systems tested but `-O0`
appears to fix the problem in both macOS and linux. Perhaps this is the problem
that the author reported where it sometimes segfaults but Cody did not try
debugging it since it works with `-O0`.

He also added the script [demo.sh](2019/karns/demo.sh) to showcase the entry a
bit more easily.

## [2020/ferguson2](2020/ferguson1/prog.c) ([README.md](2020/ferguson1/README.md))

Cody, with intentional irony here :-), fixed formatting, links and typos in
various files.

He improved the [termcaps.c test utility](2020/ferguson1/termcaps.c), bug fixed
[play.sh](2020/ferguson1/play.sh), fixed other scripts and the Makefile, changed
some files to be markdown (and fixed problems that he caused in doing so :-) ),
fixed typos and formatting and he also fixed some issues that occurred when
files were renamed to `.md` from `.markdown`.

Most importantly he also added some corrections to the vital [Double
layered chocolate fudge cake recipe](2020/ferguson1/chocolate-cake.md) :-)

Yes the irony here is as rich as the chocolate cake: the question is do you know
how rich it is? If not and you like chocolate I (that is Cody :-) ) highly
recommend you give it a go! :-)

## [2020/ferguson2](2020/ferguson2/prog.c) ([README.md](2020/ferguson2/README.md))

Cody, with intentional irony here :-), fixed formatting, links and typos in
various files.

He also fixed some issues that occurred when files were renamed to `.md` from
`.markdown`.

Most importantly he also added some corrections to the vital [Double
layered chocolate fudge cake recipe](2020/ferguson2/chocolate-cake.md),
enciphered though it is :-)


## [2020/kurdyukov2](2020/kurdyukov2/prog.c) ([README.md](2020/kurdyukov2/README.md))

Cody added `-L`/`-I` paths to the Makefile to let this compile more easily if
the user has installed the appropriate library with
[MacPorts](https://www.macports.org) (with the default MacPorts prefix
`/opt/local`).<|MERGE_RESOLUTION|>--- conflicted
+++ resolved
@@ -270,7 +270,6 @@
 ```
 
 The second is that
-<<<<<<< HEAD
 
 ```c
 for/*/(;;);/*/k()){O/*/*/c);
@@ -279,16 +278,6 @@
 cannot form `fork())` in modern C compilers. Since it was not done through a
 macro it was simply changed to be 'fork()', rather than adding a new macro.
 
-=======
-
-```c
-for/*/(;;);/*/k()){O/*/*/c);
-```
-
-cannot form `fork())` in modern C compilers. Since it was not done through a
-macro it was simply changed to be 'fork()', rather than adding a new macro.
-
->>>>>>> 1dbaddfb
 (What is quite fun is that at least some C pre-processors can form these
 constructs! Can you figure out why this is?)
 
@@ -1658,8 +1647,6 @@
 Cody also added the [demo.sh](2013/dlowe/demo.sh) script to more easily try the
 program.
 
-<<<<<<< HEAD
-=======
 
 ## [2013/endoh4](2013/endoh4/endoh4.c) ([README.md](2013/endoh4/README.md))
 
@@ -1669,7 +1656,6 @@
 program rather than the file specified. It does not try and detect if the file
 exists or can be read as that will be handled by the shell/program.
 
->>>>>>> 1dbaddfb
 ## [2013/endoh4](2013/endoh4/endoh4.c) ([README.md](2013/endoh4/README.md))
 
 Cody added the [run.sh](2013/endoh4/run.sh) script which temporarily turns off
