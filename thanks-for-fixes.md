--- conflicted
+++ resolved
@@ -1626,7 +1626,6 @@
 clobber` will delete both and running `make clobber all` will ensure that the
 symlink is created.
 
-<<<<<<< HEAD
 Cody also added the [demo.sh](2013/dlowe/demo.sh) script to more easily try the
 program.
 
@@ -1637,8 +1636,7 @@
 specified it will feed the source code [endoh4.c](2013/endoh4/endoh4.c) to the
 program rather than the file specified. It does not try and detect if the file
 exists or can be read as that will be handled by the shell/program.
-=======
->>>>>>> 009373d8
+
 
 ## [2013/hou](2013/hou/hou.c) ([README.md](2013/hou/README.md))
 
