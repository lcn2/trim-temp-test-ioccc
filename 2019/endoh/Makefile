--- conflicted
+++ resolved
@@ -65,11 +65,7 @@
 
 # Optimization
 #
-<<<<<<< HEAD
-# We MUST DISABLE THE OPTIMISER AND ENABLE -g because the entry is A BACKTRACE
-=======
 # We disable the optimiser and we enable -g because the entry is A BACKTRACE
->>>>>>> 1f3a2edc
 # QUINE and NEEDS debugging symbols.
 OPT= -O0 -g
 
@@ -136,11 +132,7 @@
 	sandwich supernova deep_magic magic charon pluto
 
 # We FORCE the use of -O0 -g even if someone overrides it because this entry is
-<<<<<<< HEAD
-# a BACKTRACE QUINE and NEEDS DEBUGGING SYMBOLS.
-=======
 # a BACKTRACE QUINE and NEEDS debugging symbols.
->>>>>>> 1f3a2edc
 #
 ${PROG}: ${PROG}.c
 	${CC} ${CFLAGS} -O0 -g $< -o $@ ${LDFLAGS}
