--- conflicted
+++ resolved
@@ -8,21 +8,6 @@
 	Canada
 
 ## To build:
-<<<<<<< HEAD
-
-
-        make all
-
-
-### To run
-
-
-	./am ant.test.mk
-
-
-## Judges' comments
-
-=======
 
         make all
 
@@ -31,7 +16,7 @@
 	./am ant.test.mk
 
 ## Judges' comments
->>>>>>> 5c197106
+
 
     Like much of Posix, obfuscation has its place.  Your task is to
     figure out where.
