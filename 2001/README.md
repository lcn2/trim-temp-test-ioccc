# 2001 marked the "The Sixteenth International Obfuscated C Code Contest"

## Standard IOCCC stuff

<<<<<<< HEAD
=======
Standard IOCCC stuff
--------------------

>>>>>>> c7af8fbf
Look at the README.md file for the given winning entry for information
on how to compile it and how to run the winning program.
Look at the winning source and try to figure how it does what it does!
You may then wish to look at the Author's remarks for even more details.

The IOCCC has a web site and now has a number of international mirrors.  The
primary site can be found at <https://www.ioccc.org>.

Use make to compile entries.  It is possible that on non-Unix / non-Linux
systems the makefile needs to be changed.  See the Makefile for details.

Read over the makefile for compile/build issues.  Your system may
require certain changes (add or remove a library, add or remove a
#define).

Some ANSI C compilers are not quite as good as they should be.  If
yours is lacking, you may need to compile using gcc instead of your
local compiler.


Remarks on some of the entries
------------------------------

There were some outstanding entries that did not win.  Unfortunately
some very good entries lost because they:

    + depended too much on non-portable side effects in expressions;
    + depended too much on a particular byte order;
    + required the use of a special script, data file or pseudo-machine
      language that was not supplied with the entry.

We hope the authors of some of those entries will fix and re-submit
them for the next IOCCC.

We believe you will be impressed with this year's winners.  The Best of Show
is a fine example of obfuscation.  But don't ignore the other winners!
There are games, programs that speak, ones that compile code and one that
might run binaries you already have!

The Worst Abuse of the Rules is technically allowed by the rules.  This year
we awarded it again, but don't assume you can get away with using the same
technique next time ... :-)

This year there were several repeat winners.  This is understating the
achievement a little - one person has won 8 times before!  (Please note that
judging is done completely anonymously).


Why has it taken so long to post the winning source?
----------------------------------------------------

This is somewhat my (Simon Cooper) fault.  I do apologize to the IOCCC
community for this!  Judging does take quite a lot of time, and I
over-committed myself several times this year.  Without divulging too much,
we do look at and work out what every entry does.


Final Comments
--------------

Please send us comments and suggestions what we have expressed above.
Also include anything else that you would like to see in future contests.
Send such email to:

	questions@ioccc.org

If you use, distribute or publish these entries in some way, please drop
us a line.  We enjoy seeing who, where and how the contest is used.

You must include the words ``ioccc question'' in the subject of your email
message when sending email to the judges.

If you have problems with any of the entries, AND YOU HAVE A FIX, please
email the fix (patch file or the entire changed file) to the above address.

Watch:

	https://www.ioccc.org/

for news of the next contest.

=-=

Copyright (C) Landon Curt Noll, Simon Cooper, Peter Seebach
and Leonid A. Broukhis, 2001-2002.
All Rights Reserved.  Permission for personal, educational or non-profit
use is granted provided this copyright and notice are included in its
entirety and remains unaltered.  All other uses must receive prior permission
from the contest judges.<|MERGE_RESOLUTION|>--- conflicted
+++ resolved
@@ -2,12 +2,10 @@
 
 ## Standard IOCCC stuff
 
-<<<<<<< HEAD
-=======
+
 Standard IOCCC stuff
 --------------------
 
->>>>>>> c7af8fbf
 Look at the README.md file for the given winning entry for information
 on how to compile it and how to run the winning program.
 Look at the winning source and try to figure how it does what it does!
