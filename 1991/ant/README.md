--- conflicted
+++ resolved
@@ -8,37 +8,19 @@
 
 ## To build:
 
-<<<<<<< HEAD
-## To build:
-
         make all
 
-
-=======
-        make all
-
->>>>>>> 5c197106
 ### To run
 
 	cp ant.hint hill
 	./ant hill
 
-<<<<<<< HEAD
-
 ## Judges' comments
-
-=======
-## Judges' comments
->>>>>>> 5c197106
 
     The author was kind enough to supply a list of references below,
     in case you are still confused after read the source!  :-)
 
 ## Author's comments
-<<<<<<< HEAD
-
-=======
->>>>>>> 5c197106
 
     Ant's Editor vIOCCC91
 
