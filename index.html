<!DOCTYPE HTML PUBLIC "-//W3C//DTD HTML 4.01 Transitional//EN" "http://www.w3.org/TR/html4/loose.dtd">
<HTML>
<HEAD>
  <META HTTP-EQUIV="Content-Type" CONTENT="text/html; charset=utf-8">
  <LINK REL="shortcut icon" HREF="/ioccc.ico">
  <link rel="stylesheet" type="text/css" href="ioccc.css">
  <META name="description" content="International Obfuscated C Code Contest">
  <META name="keywords" content="International, Obfuscated, C, c, IOCCC,ioccc, obfuscated, Obfuscate, obfuscate, Landon Curt Noll, chongo, Leonid A. Broukhis, leob">
  <TITLE>The International Obfuscated C Code Contest</TITLE>
</HEAD>
<BODY TEXT="#000000">

<CENTER><a HREF="2011/zucker/hint.html"><IMG ALT="IOCCC" SRC="png/ioccc.png"></a><br><FONT SIZE="1">Logo by winner <a href="2011/zucker/hint.html">Matt Zucker</a></font></CENTER><BR>
<CENTER><FONT SIZE="6"><I>The International Obfuscated C Code
Contest </I></FONT></CENTER><BR>

<HR>
<CENTER><FONT SIZE="6"><I>THIS IS AN EXPERIMENTAL IOCCC WEB SITE </I></FONT></CENTER>
<P>
<H2>IMPORTANT: This is NOT the official IOCCC web site!</H2>
<P>
Please visit
<A HREF="https://www.ioccc.org/index.html">www.ioccc.org</A>
for the official IOCCC web.
<P>
Please do <B>NOT</B> bookmark nor link to this
<A HREF="https://ioccc-src.github.io/temp-test-ioccc/">experimental web site</A>:
<BLOCKQUOTE>
<A HREF="https://ioccc-src.github.io/temp-test-ioccc/">https://ioccc-src.github.io/temp-test-ioccc/</A>
</BLOCKQUOTE>
<P>
When this experiment is finished, this site <B>will go away</B>!
<P>
This test web tree is part of the
<A HREF="https://github.com/ioccc-src/temp-test-ioccc">temp-test-ioccc</A> GitHub repo:
<BLOCKQUOTE>
<A HREF="https://github.com/ioccc-src/temp-test-ioccc">https://github.com/ioccc-src/temp-test-ioccc</A>
</BLOCKQUOTE>
<P>
This web site will be undergoing major changes, so expect many broken links, typos and other problems.
If you wish to recommend changes (understanding that things may be rapidly changing out from under your copy),
then consider making pull requests against the
<A HREF="https://github.com/ioccc-src/temp-test-ioccc">temp-test-ioccc</A> GitHub repo.
<HR>

<CENTER><P>[ <A HREF="judges.html">The judges</A> |
<B>IOCCC home page</B> |
<A HREF="index.html#enter">How to enter</A> |
<A HREF="faq.html">FAQ</A> |
<A HREF="contact.html">Contacting the IOCCC</A>
<BR>
<A HREF="index.html#news">IOCCC news</A> |
<A HREF="winners.html">People who have won</A> |
<A HREF="years.html">Winning entries</A> ]</P></CENTER>

<P>
<A NAME="enter"></A>
<HR>

<P>The <A HREF="years.html#2020">source winners of the 27<sup>th</sup> IOCCC</A> have been released. Congratulations!</P>

<P>The IOCCC is currently <B>CLOSED</B>.</P>

<P>Right now, you <B>CANNOT register</B> as a contestant with the IOCCC,<BR>
nor can you submit an entry because the <B>IOCCC</B> is yet <B>NOT open</B>.

<P>Please see the watch the <A HREF="index.html#news">IOCCC news</A> below for information on the next <B>IOCCC</B>.

<P>You may also check on the <A HREF="status.json">status.json</A> for the current status of the <B>IOCCC</B>.

<A NAME="goals"></A>
<HR>

<H2>Goals of the Contest</H2>
<P>
<UL>
<LI TYPE=none><B>Obfuscate:</B> tr.v. -cated, -cating, -cates.
<OL><LI TYPE=1>
<OL><LI TYPE=a>To render obscure.
<LI TYPE=a>To darken.
</OL>
<LI TYPE=1>To confuse: his emotions obfuscated his judgment.<BR>
[LLat. obfuscare, to darken : ob(intensive) + Lat. fuscare,<BR>
to darken &lt; fuscus, dark.] -obfuscation n. obfuscatory adj<BR>
</OL>
<BR>
<LI TYPE=none><B>The IOCCC:</B>
<UL>
<LI TYPE=square>To write the most Obscure/Obfuscated C program within the rules.
<LI TYPE=square>To show the importance of programming style, in an ironic way.
<LI TYPE=square>To stress C compilers with unusual code.
<LI TYPE=square>To illustrate some of the subtleties of the C language.
<LI TYPE=square>To provide a safe forum for poor C code. :-)
</UL>
</UL>

<HR>

<A NAME="news"></A>
<H2>IOCCC news</H2>

<UL>
<<<<<<< HEAD
=======
<LI TYPE=none><B>2023-05-22</B>
<UL><LI TYPE=square>
We have been busy preparing for an important / significant update to this web site.
In the <A HREF="https://github.com/ioccc-src/temp-test-ioccc">temp-test-ioccc GitHiub repo</A>,
we have made nearly 2000 changes to date.
<BLOCKQUOTE>
While you are free to look at the <A HREF="https://github.com/ioccc-src/temp-test-ioccc">temp-test-ioccc GitHiub repo</A>,
please <B>do not link to it</B> as this repo and related web site will disappear once the main
<A HREF="https://github.com/ioccc-src/winner">IOCCC winner repo</A> has been updated.
<P>
Also be aware that the <A HREF="https://github.com/ioccc-src/temp-test-ioccc">temp-test-ioccc GitHiub repo</A>
is undergoing rapid changes.  There are broken links and other things in mid-change.
<P>
Once we are ready to update the <A HREF="https://github.com/ioccc-src/winner">IOCCC winner repo</A>
and its associated <A HREF="https://www.ioccc.org/index.html">www.ioccc.org</A> web site,
we will post a news article warning of the pending change that is about to arrive.
</BLOCKQUOTE>
These 2000+ changes in the <A HREF="https://github.com/ioccc-src/temp-test-ioccc">temp-test-ioccc GitHiub repo</A>
include diverse things such as:
<P>
<UL>
<LI> Moving IOCCC winners into their own separate directories
<LI> Fixing lots and lots of typos
<LI> Fixing Makefiles and code to allow for nearly all winners to be compiled on modern systems
<LI> Reworking the Makefiles to use a consistent set of rules
<LI> Reworking the Makefiles to compile under gcc and clang
<LI> Replacing the various hint files with a README.md markdown that is more consistent across IOCCC years
<LI> Setting up a system whereby authors of IOCCC entries may update their own contact information via a GitHub pull request
<LI> Setting up to generate the top level <A HREF="https://www.ioccc.org/years.html">years.html</A> file via a tool
<LI> Setting up to generate the top level <A HREF="https://www.ioccc.org/winners.html">winners.html</A> file via a tool
<LI> etc.
</UL>
<P>
We have lots more to do. Our work is not finished.  We just wanted to let you know that we are making good progress.
<P>
In regards to the next IOCCC.  We <B>do plan to hold a 28th IOCCC</B>.  However before we do that, we plan
to hold what will be called <B>IOCCCMOCK</B>, a beta-test IOCCC where we plan to test the new
<A HREF="https://github.com/ioccc-src/mkiocccentry">mkiocccentry tool</A>, a tool that will package
submissions to the IOCCC.
<P>
We are working on an improved <B>IOCCC submit server</B>
that will allow those who submit entires to be informed about the status of their submission.
This <B>IOCCC submit server</B> will be beta tested in the <B>IOCCCMOCK</B>.
<P>
We are working on a method to rapidly post the winners of an IOCCC.  No longer will winners
be subject to a long delay between announcing that they have won and their code being made available.
No longer will procrastination delay the public seeing the winning code.  Instead the
<B>announcement of the winners of an IOCCC will be done by posting the winning code via a GitHub commit.</B>
Any corrections, improvement, typo fixes and other fixes will be applied to the winners via GitHub pull requests:
by the authors and/or other interested 3rd parties.
<P>
All the above represent one of the most significant (and useful) changes to the IOCCC since it started back in 1984.
While we are doing lots of testing, we are sure that issues, mis-features and even bugs will be uncovered
when we <B>go live</B>.  For this reason, we plan to beta-test the process by holding an <B>IOCCCMOCK</B>.
The <B>IOCCCMOCK</B> will be like a regular IOCCC except that the judges <B>will not</B> judge the code.
Instead, people will be invited to submit a simple <I>"Hello, world!"</I> style program.
Awards will be given to those who:
<P>
<UL>
<LI> submit the best pull requests that fix a bug
<LI> submit the best pull requests that fix a typo
<LI> make the best suggestions for improvements
<LI> have the most fun / make us laugh
<LI> etc.
</UL>
<P>
The <B>IOCCCMOCK</B> will allow is to restart the beta-test contest should a major problem be discovered
that needs urgent fixing.
The <B>IOCCCMOCK</B> will us to beta-test the new IOCCC process without putting the hard work of those
who submit real IOCCC entries at risk.
<P>
Stay tuned!
</UL>
</UL>

<UL>
>>>>>>> 8ec4b10c
<LI TYPE=none><B>2023-01-30</B>
<UL><LI TYPE=square>
We added to the
<A HREF="status.json">status.json</A> page,
a <I>"status_date"</I> JSON member whose value is the date
of the most recent <A HREF="status.json">status.json</A> modification,
in <I>date(1)</I> format.
<P>
We also added to the
<A HREF="status.json">status.json</A> page,
a <I>"latest_news"</I> JSON member whose value is the date
of the most recent news item.
<<<<<<< HEAD
<P>
For example:
<BLOCKQUOTE><PRE>
    "status_date" : "Mon Jan 30 02:28:44 PST 2023",
    "latest_news" : "Mon Jan 30 02:28:44 PST 2023"
</PRE></BLOCKQUOTE>
=======
<P>
For example:
<BLOCKQUOTE><PRE>
    "status_date" : "Mon Jan 30 02:28:44 PST 2023",
    "latest_news" : "Mon Jan 30 02:28:44 PST 2023"
</PRE></BLOCKQUOTE>
</UL>
</UL>

<UL>
<LI TYPE=none><B>2022-12-18</B>
<UL><LI TYPE=square>
As per the suggestion of <A HREF="https://fosstodon.org/@Virtaava@home.social">Toni
Mikkola</A> (<I>@Virtaava@home.social</I>) we now maintain a
<A HREF="status.json">status.json</A> page on this web site.
<P>
In addition to the IOCCC-style <I>easter egg</I>, you may count on
the JSON status page having a JSON member with name of <B>"contest"</B>
that will have a value of either <B>"closed"</B> or <B>"open"</B>.
When a future <B>IOCCC</B> is announced or the IOCCC is currently open,
the JSON member with name of <B>"contest"</B> will change from
<B>"closed"</B> to <B>"open"</B>.
<P>
Additional JSON members be added describing the contest such as
the IOCCC contest number, open date, close date, timezone, etc.
The details of such additional JSON members are <I>TBD</I>.
<P>
When an open IOCCC closes, we won't instantaneously update the
<A HREF="status.json">status.json</A> page.
Instead you will have to rely on the additional JSON information
and/or read the <A HREF="#news">IOCCC news</A>,
and/or follow us on Mastodon via <B>@ioccc@fosstodon.org</B>.
</UL>
</UL>

<UL>
<LI TYPE=none><B>2022-11-29</B>
<UL><LI TYPE=square>
We are plan to abandon our
<A HREF="https://twitter.com/ioccc">IOCCC Twitter feed</A>
in favor of our new
<A REL="me" HREF="https://fosstodon.org/@ioccc">IOCCC Mastodon</A> feed.
<P>
Our Mastodon username is: <B>@ioccc@fosstodon.org</B>.
<BLOCKQUOTE>
Please note: As of the date of this posting, our account was just setup,
so there isn't much to read there, yet.
</BLOCKQUOTE>
<P>
In the future we plan to use Mastodon as our official announcement platform.
This will include announcing:
<UL>
<LI> IOCCC news updates
<LI> Start of a new IOCCC
<LI> Updates on the IOCCC judging process
<LI> Who won the IOCCC
<LI> et<B>C</B>. :-)
</UL>
<P>
When registering for a new IOCCC, we will no longer ask for an optional twitter handle.
Instead, you will be asked if you wish to provide a Mastodon username when you submit your IOCCC entry.
Use of Mastodon is <B>NOT</B> required to enter the IOCCC, but nevertheless is encouraged.
Proving a Mastodon username will be entirely <B>optional</B>.
<P>
Non-mastodon users can follow the IOCCC postings via:
<A HREF="https://fosstodon.org/@ioccc">fosstodon.org/@ioccc</A>.
<P>
If you do not yet have a Mastodon account, you may obtain a <B>free mastodon account via</B>:
<A HREF="https://joinmastodon.org">joinmastodon.org</A>.
<P>
If you do have / obtain a Mastodon account, <B>please do us a favor and
follow the IOCCC at:</B>
<BLOCKQUOTE>
<B>@ioccc@fosstodon.org</B>
</BLOCKQUOTE>
The IOCCC wishes to thank the good folk running the
<A HREF="https://hub.fosstodon.org/about/">fosstodon.org</A>
Mastodon hub.
Their technology focused
<A HREF="https://hub.fosstodon.org">Fosstodon Hub</A>
is made possible by volunteers,
and those who voluntarily
<A HREF="https://hub.fosstodon.org/support/">support</A> the cost of their server.
<P>
Stay tuned in Mastodon as we update you on our progress towards the next IOCCC!
>>>>>>> 8ec4b10c
</UL>
</UL>

<UL>
<<<<<<< HEAD
<LI TYPE=none><B>2022-12-18</B>
<UL><LI TYPE=square>
As per the suggestion of <A HREF="https://fosstodon.org/@Virtaava@home.social">Toni
Mikkola</A> (<I>@Virtaava@home.social</I>) we now maintain a
<A HREF="status.json">status.json</A> page on this web site.
<P>
In addition to the IOCCC-style <I>easter egg</I>, you may count on
the JSON status page having a JSON member with name of <B>"contest"</B>
that will have a value of either <B>"closed"</B> or <B>"open"</B>.
When a future <B>IOCCC</B> is announced or the IOCCC is currently open, 
the JSON member with name of <B>"contest"</B> will change from
<B>"closed"</B> to <B>"open"</B>.
<P>
Additional JSON members be added describing the contest such as
the IOCCC contest number, open date, close date, timezone, etc.
The details of such additional JSON members are <I>TBD</I>.
<P>
When an open IOCCC closes, we won't instantaneously update the
<A HREF="status.json">status.json</A> page.
Instead you will have to rely on the additional JSON information
and/or read the <A HREF="#news">IOCCC news</A>,
and/or follow us on Mastodon via <B>@ioccc@fosstodon.org</B>.
</UL>
</UL>

<UL>
<LI TYPE=none><B>2022-11-29</B>
<UL><LI TYPE=square>
We are plan to abandon our
<A HREF="https://twitter.com/ioccc">IOCCC Twitter feed</A>
in favor of our new
<A REL="me" HREF="https://fosstodon.org/@ioccc">IOCCC Mastodon</A> feed.
<P>
Our Mastodon username is: <B>@ioccc@fosstodon.org</B>.
<BLOCKQUOTE>
Please note: As of the date of this posting, our account was just setup,
so there isn't much to read there, yet.
</BLOCKQUOTE>
<P>
In the future we plan to use Mastodon as our official announcement platform.
This will include announcing:
<UL>
<LI> IOCCC news updates
<LI> Start of a new IOCCC
<LI> Updates on the IOCCC judging process
<LI> Who won the IOCCC
<LI> et<B>C</B>. :-)
</UL>
<P>
When registering for a new IOCCC, we will no longer ask for an optional twitter handle.
Instead, you will be asked if you wish to provide a Mastodon username when you submit your IOCCC entry.
Use of Mastodon is <B>NOT</B> required to enter the IOCCC, but nevertheless is encouraged.
Proving a Mastodon username will be entirely <B>optional</B>.
<P>
Non-mastodon users can follow the IOCCC postings via:
<A HREF="https://fosstodon.org/@ioccc">fosstodon.org/@ioccc</A>.
<P>
If you do not yet have a Mastodon account, you may obtain a <B>free mastodon account via</B>:
<A HREF="https://joinmastodon.org">joinmastodon.org</A>.
<P>
If you do have / obtain a Mastodon account, <B>please do us a favor and
follow the IOCCC at:</B>
<BLOCKQUOTE>
<B>@ioccc@fosstodon.org</B>
</BLOCKQUOTE>
The IOCCC wishes to thank the good folk running the
<A HREF="https://hub.fosstodon.org/about/">fosstodon.org</A>
Mastodon hub.
Their technology focused
<A HREF="https://hub.fosstodon.org">Fosstodon Hub</A>
is made possible by volunteers,
and those who voluntarily
<A HREF="https://hub.fosstodon.org/support/">support</A> the cost of their server.
<P>
Stay tuned in Mastodon as we update you on our progress towards the next IOCCC!
</UL>
</UL>

<UL>
=======
>>>>>>> 8ec4b10c
<LI TYPE=none><B>2022-11-19</B>
<UL><LI TYPE=square>
Source code has been released for version <B>0.8.1 2022-11-19</B> of the
<A HREF="https://github.com/ioccc-src/mkiocccentry">mkiocccentry repo</A>,
a GitHub repo that includes the official iocccsize tool,
and a tool will form a compressed tarball of their entry.
<P>
We are working on a submit server that will allow a registered IOCCC contestant
to upload the above mentioned compressed tarball: when the contest is open of course.
<P>
Once we reach version 1.0, we plan to invite the public to test and comment.
<P>
We plan to hold in 2023, what we will call <B>IOCCCMOCK</B>, a trial IOCCC contest where the
judges will go through the motions (without judging the content) of an IOCCC:
testing the above mentioned tools and testing the submit server.
<P>
We are working on complete rebuild of this web site as well.
</UL><BR>

<LI TYPE=none><B>2022-01-15</B>
<UL><LI TYPE=square>
Source code has been released for version <B>0.24 2022-01-15</B> of the
<A HREF="https://github.com/ioccc-src/mkiocccentry">mkiocccentry tool</A>,
a tool that is based on, and is containing, the official iocccsize tool,
will form a compressed tarball that a registered IOCCC contestant
will upload to the submit server (when the contest is open of course).
</UL><BR>

<LI TYPE=none><B>2021-12-27</B>
<UL><LI TYPE=square>
<A HREF="/judges.html">The Judges</A>
are continuing to work on re-tooling how we run the IOCCC.
We are writing tools under various repositories our
<A HREF="https://github.com/ioccc-src">IOCCC GitHub organization site</A>.
<P>
<B>We plan to hold IOCCC28 in 2023.</B>
Sorry for the delay, but we think you will appreciate the re-tooling
when it is completed.
Stay tuned!
</UL><BR>

<A NAME="IOCCC28-in-2022"></A>
<LI TYPE=none><B>2021-10-21</B>
<UL><LI TYPE=square>
<A HREF="/judges.html">The Judges</A>
are re-tooling how we run the IOCCC.
Our goal is to build a smoother, more rapid process centered around
<A HREF="https://github.com/ioccc-src/winner">GitHub</A>.
<P>
For example, when we announce the winners,
we will do so by committing their code to the
<A HREF="/years.html">Winning entries</A>
of the IOCCC repo, so that people will be able immediately
view the winning source.
<P>
We plan to refactor and modernize the IOCCC web site.
We also plan to build a new and improved way to submit entries the next IOCCC.
As a result of all this work we need to do,
<B>we plan to hold IOCCC28 in 2023 instead of 2021</B>.
Sorry for the delay, but we think you will appreciate the re-tooling
when it is completed.
<P>
<B>Stay tuned for how you may be able to help in the IOCCC redesign for IOCCC28!</B>
</UL><BR>

<!--
<LI TYPE=none><B>2021-01-04</B>
<UL><LI TYPE=square>Email to <B>IOCCC</B>, via this email address:
<BLOCKQUOTE><B><A HREF="&#109;&#97;&#105;l&#x74;&#111;&#58;&#113;&#46;&#x32;&#x30;2&#x31;&#x40;&#x69;&#x6F;&#x63;&#x63;&#x63;&#46;&#111;&#x72;&#x67;">&#x71;&#46;&#x32;0&#50;&#49;&#x40;&#x69;&#x6F;&#x63;cc&#46;&#111;&#x72;&#x67;</A></B></BLOCKQUOTE>
with the following two words (separated by a space) somewhere in the subject of your email:
<BLOCKQUOTE><B>IOCCC 2021</B></BLOCKQUOTE>
works again.
We apologize for the Email outage of the past few days.
</UL><BR>

<LI TYPE=none><B>2021-01-02</B>
<UL><LI TYPE=square>A temporary side effect of our move to using
<A HREF="https://github.com/ioccc-src/winner">GitHub</A>,
Email to/from <B>*@ioccc.org</B> has been disabled.
We expect restore Email service in a few days.
When we do, we will announce restoration of Email service here.
</UL><BR>

<LI TYPE=none><B>2020-12-31</B>
<UL><LI TYPE=square>Released the
<A HREF="/years.html#2020">winners of the 27<sup>th</sup> IOCCC</A>.
<LI TYPE=square>Moved the <B>IOCCC</B> source tree and web site to
<A HREF="https://github.com/ioccc-src/winner">GitHub</A>.
</UL><BR>

<LI TYPE=none><B>2020-07-25</B>
<UL><LI TYPE=square>The <A HREF="2020/whowon.html">winners of the 27<sup>th</sup> IOCCC</A> have been announced. Congratulations!
</UL><BR>

<LI TYPE=none><B>2020-03-22</B>
<UL><LI TYPE=square>Due to current world events, we are extending the 27<sup>th</sup> IOCCC until 2020-May-15 06:26:49 UTC
<LI TYPE=square>The <a href="https://submit.ioccc.org">submission tool</a> will now be active until 2020-May-15 06:26:49 UTC
</UL><BR>

<LI TYPE=none><B>2019-10-13</B>
<UL><LI TYPE=square>The <A HREF="years.html#2019">source code</A> for the winners of the 26<sup>th</sup> IOCCC has been released.
<LI TYPE=square>The 27<sup>th</sup> IOCCC will be open from <B>2019-Dec-26 06:01:41 UTC</B> (Boxing Day)<br>to <B>2020-Mar-15 06:26:49 UTC</B> (Ides of March).
<LI TYPE=square>The <a href="https://submit.ioccc.org">submission tool</a> will be available around <B>2020-Jan-15 15:15:15 UTC</B>.
<LI TYPE=square>Draft <A HREF="2020/rules.txt">Rules</A>, <A HREF="2020/guidelines.txt">Guidelines</A> and <A HREF="2020/iocccsize.c">IOCCC size tool</A> for the 27<sup>th</sup> IOCCC are available.
</UL><BR>

<LI TYPE=none><B>2019-06-16</B>
<UL><LI TYPE=square>Due to some delays, we now plan to publish source and annotations in early July 2019.
</UL><BR>

<LI TYPE=none><B>2019-05-11</B>
<UL><LI TYPE=square>The <A HREF="2019/whowon.html">winners of the 26<sup>th</sup> IOCCC</A> have been announced. Congratulations!
</UL><BR>

<LI TYPE=none><B>2019-03-16</B>
<UL><LI TYPE=square>The 26<sup>th</sup> IOCCC is now closed and Judging has commenced.
</UL><BR>

<LI TYPE=none><B>2018-12-26</B>
<UL><LI TYPE=square>The 26<sup>th</sup> IOCCC will be open from <B>2018-Dec-26 16:06:69</B> to <B>2019-Mar-15 00:86:07</B>.
<LI TYPE=square>The <a href="https://submit.ioccc.org">submission tool</a> will be available around <B>2019-Jan-15 15:15:15 UTC</B>.
<LI TYPE=square>Draft <A HREF="2019/rules.txt">Rules</A>, <A HREF="2019/guidelines.txt">Guidelines</A> and <A HREF="2019/iocccsize.c">IOCCC size tool</A> are available.
</UL><BR>

<LI TYPE=none><B>2018-05-06</B>
<UL><LI TYPE=square>The <A HREF="years.html#2018">source code</A> for the winners of the 25<sup>th</sup> IOCCC has been released.
</UL><BR>

<LI TYPE=none><B>2018-04-01</B>
<UL><LI TYPE=square>The <A HREF="2018/whowon.html">winners of the 25<sup>th</sup> IOCCC</A> have been announced. Congratulations!
<LI TYPE=square>We plan to publish source and annotations in the next 30 days
</UL><BR>

<LI TYPE=none><B>2018-02-16</B>
<UL><LI TYPE=square>Due to a scheduling conflict with one of the <A HREF="judges.html">IOCCC judges</A>, the 25<sup>th</sup> IOCCC end date is now the Ideas of March.
<LI TYPE=square>Please <a href="https://submit.ioccc.org">submit</a> your entries by 2018-Mar-15 03:08:07 UTC.
<LI TYPE=square>Updated: The 25<sup>th</sup> IOCCC will be open from <B>2017-Dec-29 05:38:51 UTC</B> to <B>2018-Mar-15 03:08:07 UTC</B>.
</UL><BR>

<LI TYPE=none><B>2018-01-19</B>
<UL><LI TYPE=square>There is a delay in making the <a href="https://submit.ioccc.org">submission tool</a> available. Please retry on <B>2018-Jan-21 23:09:09 UTC</B>.
</UL><BR>
-->
</UL>

<P>Older news has been archived, but is not currently available</P>

<HR>

<TABLE><TR>
<TD><A REL="license" HREF="https://creativecommons.org/licenses/by-sa/3.0/"><IMG ALT="Creative Commons License" STYLE="border-width:0" SRC="/png/by-sa-3.0-88x31.png"></A></TD>
<TD><P>&copy; Copyright 1984-2020,
<A HREF="/judges.html">Leo Broukhis, Simon Cooper, Landon Curt Noll</A>
- All rights reserved<BR>
This work is licensed under a <A REL="license" HREF="https://creativecommons.org/licenses/by-sa/3.0/">Creative Commons Attribution-ShareAlike 3.0 Unported License</A>.</P></TD>
<TD>&nbsp;
</TR></TABLE>

<!-- Start WWW validator - v2.0 -->
<P>
<A HREF="http://validator.w3.org/check/referer"><IMG border="0"
SRC="/valid-html401.png"
ALT="Valid HTML 4.01!" HEIGHT="31" WIDTH="88"></A>
</P>
<!-- End WWW validator - v2.0 -->

</BODY>
</HTML><|MERGE_RESOLUTION|>--- conflicted
+++ resolved
@@ -100,8 +100,6 @@
 <H2>IOCCC news</H2>
 
 <UL>
-<<<<<<< HEAD
-=======
 <LI TYPE=none><B>2023-05-22</B>
 <UL><LI TYPE=square>
 We have been busy preparing for an important / significant update to this web site.
@@ -178,7 +176,6 @@
 </UL>
 
 <UL>
->>>>>>> 8ec4b10c
 <LI TYPE=none><B>2023-01-30</B>
 <UL><LI TYPE=square>
 We added to the
@@ -191,20 +188,12 @@
 <A HREF="status.json">status.json</A> page,
 a <I>"latest_news"</I> JSON member whose value is the date
 of the most recent news item.
-<<<<<<< HEAD
 <P>
 For example:
 <BLOCKQUOTE><PRE>
     "status_date" : "Mon Jan 30 02:28:44 PST 2023",
     "latest_news" : "Mon Jan 30 02:28:44 PST 2023"
 </PRE></BLOCKQUOTE>
-=======
-<P>
-For example:
-<BLOCKQUOTE><PRE>
-    "status_date" : "Mon Jan 30 02:28:44 PST 2023",
-    "latest_news" : "Mon Jan 30 02:28:44 PST 2023"
-</PRE></BLOCKQUOTE>
 </UL>
 </UL>
 
@@ -218,7 +207,7 @@
 In addition to the IOCCC-style <I>easter egg</I>, you may count on
 the JSON status page having a JSON member with name of <B>"contest"</B>
 that will have a value of either <B>"closed"</B> or <B>"open"</B>.
-When a future <B>IOCCC</B> is announced or the IOCCC is currently open,
+When a future <B>IOCCC</B> is announced or the IOCCC is currently open, 
 the JSON member with name of <B>"contest"</B> will change from
 <B>"closed"</B> to <B>"open"</B>.
 <P>
@@ -284,93 +273,10 @@
 <A HREF="https://hub.fosstodon.org/support/">support</A> the cost of their server.
 <P>
 Stay tuned in Mastodon as we update you on our progress towards the next IOCCC!
->>>>>>> 8ec4b10c
-</UL>
-</UL>
-
-<UL>
-<<<<<<< HEAD
-<LI TYPE=none><B>2022-12-18</B>
-<UL><LI TYPE=square>
-As per the suggestion of <A HREF="https://fosstodon.org/@Virtaava@home.social">Toni
-Mikkola</A> (<I>@Virtaava@home.social</I>) we now maintain a
-<A HREF="status.json">status.json</A> page on this web site.
-<P>
-In addition to the IOCCC-style <I>easter egg</I>, you may count on
-the JSON status page having a JSON member with name of <B>"contest"</B>
-that will have a value of either <B>"closed"</B> or <B>"open"</B>.
-When a future <B>IOCCC</B> is announced or the IOCCC is currently open, 
-the JSON member with name of <B>"contest"</B> will change from
-<B>"closed"</B> to <B>"open"</B>.
-<P>
-Additional JSON members be added describing the contest such as
-the IOCCC contest number, open date, close date, timezone, etc.
-The details of such additional JSON members are <I>TBD</I>.
-<P>
-When an open IOCCC closes, we won't instantaneously update the
-<A HREF="status.json">status.json</A> page.
-Instead you will have to rely on the additional JSON information
-and/or read the <A HREF="#news">IOCCC news</A>,
-and/or follow us on Mastodon via <B>@ioccc@fosstodon.org</B>.
-</UL>
-</UL>
-
-<UL>
-<LI TYPE=none><B>2022-11-29</B>
-<UL><LI TYPE=square>
-We are plan to abandon our
-<A HREF="https://twitter.com/ioccc">IOCCC Twitter feed</A>
-in favor of our new
-<A REL="me" HREF="https://fosstodon.org/@ioccc">IOCCC Mastodon</A> feed.
-<P>
-Our Mastodon username is: <B>@ioccc@fosstodon.org</B>.
-<BLOCKQUOTE>
-Please note: As of the date of this posting, our account was just setup,
-so there isn't much to read there, yet.
-</BLOCKQUOTE>
-<P>
-In the future we plan to use Mastodon as our official announcement platform.
-This will include announcing:
-<UL>
-<LI> IOCCC news updates
-<LI> Start of a new IOCCC
-<LI> Updates on the IOCCC judging process
-<LI> Who won the IOCCC
-<LI> et<B>C</B>. :-)
-</UL>
-<P>
-When registering for a new IOCCC, we will no longer ask for an optional twitter handle.
-Instead, you will be asked if you wish to provide a Mastodon username when you submit your IOCCC entry.
-Use of Mastodon is <B>NOT</B> required to enter the IOCCC, but nevertheless is encouraged.
-Proving a Mastodon username will be entirely <B>optional</B>.
-<P>
-Non-mastodon users can follow the IOCCC postings via:
-<A HREF="https://fosstodon.org/@ioccc">fosstodon.org/@ioccc</A>.
-<P>
-If you do not yet have a Mastodon account, you may obtain a <B>free mastodon account via</B>:
-<A HREF="https://joinmastodon.org">joinmastodon.org</A>.
-<P>
-If you do have / obtain a Mastodon account, <B>please do us a favor and
-follow the IOCCC at:</B>
-<BLOCKQUOTE>
-<B>@ioccc@fosstodon.org</B>
-</BLOCKQUOTE>
-The IOCCC wishes to thank the good folk running the
-<A HREF="https://hub.fosstodon.org/about/">fosstodon.org</A>
-Mastodon hub.
-Their technology focused
-<A HREF="https://hub.fosstodon.org">Fosstodon Hub</A>
-is made possible by volunteers,
-and those who voluntarily
-<A HREF="https://hub.fosstodon.org/support/">support</A> the cost of their server.
-<P>
-Stay tuned in Mastodon as we update you on our progress towards the next IOCCC!
-</UL>
-</UL>
-
-<UL>
-=======
->>>>>>> 8ec4b10c
+</UL>
+</UL>
+
+<UL>
 <LI TYPE=none><B>2022-11-19</B>
 <UL><LI TYPE=square>
 Source code has been released for version <B>0.8.1 2022-11-19</B> of the
